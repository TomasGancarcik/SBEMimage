// $BACKGROUND$
//
// PLEASE NOTE: The "BACKGROUND" command above is not a comment. It is
// required for this script to work properly.
//
// ========================================================================
<<<<<<< HEAD
//   This Gatan DigitalMicrograph script is part of SBEMimage, v2020.05,
=======
//   This Gatan DigitalMicrograph script is part of SBEMimage, v2020.07,
>>>>>>> c46b6cce
//   (c) 2018-2020 Benjamin Titze,
//   Friedrich Miescher Institute for Biomedical Research, Basel, CH.
//   SBEMimage is licensed under the terms of the MIT License.
//   See LICENSE.txt in the project root folder.
//
//   This script (SBEMimage_DMcom_GMS3.s) must be running in DM to enable
//   communication between SBEMimage and 3View. It is compatible with
//   GMS 3. The other version in this folder is made for GMS 2.
// ========================================================================
//
// INSTRUCTIONS
//
// If your SBEMimage installation is not in C:\pytools\SBEMimage, you must
// change the variable install_path in line 40 before using this script.
//
// Open this script file (SBEMimage_DMcom_GMS3.s) in DigitalMicrograph (DM)
// and click "Execute".
// The script's activity is recorded in DM's output window.
// (Show output window: Menu "Window" -> "Floating Windows" -> "Output")
// After starting this script, the text in the output window should say:
// "Ready. Waiting for command from SBEMimage..."
// Now start SBEMimage.
//
// If DM crashes or behaves eratically, restart DM and restart this script.
// If the script becomes unresponsive, for example after a DM error
// message, restart it by clicking "Execute" again.
// If DM shows a "positive overflow" error message during a cut, run the
// script "tackle_overflow_error.s" in "\SBEMimage\dm".
// If the knife moves with the wrong speed during a cut, manually run one
// full record cycle from within DM with the intended knife speed.


string install_path = "C:\\pytools\\SBEMimage\\dm\\"

string input_file
string command_file
string return_file
string acknowledge_file
string acknowledge_file_cut
string warning_file
string error_file

string command
string parameter_str

number file
number err_file
number x_position
number y_position
number z_position
number parameter1
number parameter2
number t_status
number wait_interval
number idle_counter
number idle_threshold
number start_time, start_time2
number cycle_start_time
number time_elapsed, time_elapsed2
number success
number remote_control
number stroke_down
number oscillator_off
number read_ok
number create_ok
number cut_ok
number near_ok
number clear_ok
number move_ok
number DS_value
number move_duration
number move_duration_x
number move_duration_y
number motor_speed_x
number motor_speed_y
number counter
number xy_tolerance
number z_tolerance

// For GMS 3 only
number start_time
number time_elapsed


void wait_for_command()
{
	// Check if the command file exists. If yes, read command
	// string, and up to two (optional) float parameters.
	// Then execute the command.
	// List of currently implemented commands:
	//   - Handshake; no parameters
	//   - MicrotomeStage_Cut; no parameters
	//   - MicrotomeStage_Retract; no parameters
	//   - MicrotomeStage_Clear; no parameters
	//   - MicrotomeStage_Near; no parameters
	//   - MicrotomeStage_FullCut; no parameters
	//   - MicrotomeStage_FullApproachCut; no parameters
	//   - MicrotomeStage_GetPositionX; no parameters
	//   - MicrotomeStage_GetPositionY; no parameters
	//   - MicrotomeStage_GetPositionXY; no parameters
	//   - MicrotomeStage_GetPositionZ; no parameters
	//   - MicrotomeStage_SetPositionX; parameter: target X coordinate (float)
	//   - MicrotomeStage_SetPositionY; parameter: target Y coordinate (float)
	//   - MicrotomeStage_SetPositionXY; parameters: target X and Y coordinates (float)
	//   - MicrotomeStage_SetPositionXY_Confirm; parameters: target X and Y coordinates (float)
	//   - MicrotomeStage_SetPositionZ; parameter: target Z coordinate (float)
	//   - MicrotomeStage_SetPositionZ_Confirm; parameter: target Z coordinate (float)
<<<<<<< HEAD
	//   - SetMotorSpeedXY; parameter: target Z coordinate (float)
	//   - StopScript; no parameters

    if (DoesFileExist(command_file))
    {
		idle_counter = 0
        idle_threshold = 1
        // Result(DateStamp() + ": Triggered! Reading command file...\n")
=======
	//   - SetMotorSpeedXY; parameters: X and Y speeds (float)
	//   - MeasureMotorSpeedXY; no parameters
	//   - StopScript; no parameters

	if (DoesFileExist(command_file))
	{
		idle_counter = 0
		idle_threshold = 1
		// Result(DateStamp() + ": Triggered! Reading command file...\n")
>>>>>>> c46b6cce
		read_ok = 0
		try {
			file = OpenFileForReading(command_file)
			read_ok = 1
		}
		catch {
			result(DateStamp() + ": ERROR occurred when trying to open command file.\n")
			sleep(2)
			err_file = CreateFileForWriting(error_file)
			closefile(err_file)
		}
		try {
			if (read_ok) {
				ReadFileLine(file, command)
				ReadFileLine(file, parameter_str)
				parameter1 = val(parameter_str)
				ReadFileLine(file, parameter_str)
				parameter2 = val(parameter_str)
				closefile(file)
				result(DateStamp() + ": Command received: " + command)
			}
		}
		catch {
			result(DateStamp() + ": ERROR occurred when trying to read command file.\n")
			sleep(2)
			err_file = CreateFileForWriting(error_file)
			closefile(err_file)
		}
<<<<<<< HEAD
        // Delete err/ack/wng files if they exist
=======
		// Delete err/ack/wng files if they exist
>>>>>>> c46b6cce
		if (DoesFileExist(error_file)) {
			DeleteFile(error_file)
		}
		if (DoesFileExist(acknowledge_file)) {
			DeleteFile(acknowledge_file)
		}
		if (DoesFileExist(acknowledge_file_cut)) {
			DeleteFile(acknowledge_file_cut)
		}
		if (DoesFileExist(warning_file)) {
			DeleteFile(warning_file)
		}
		// Delete command file and create new input file
		DeleteFile(command_file)
		file = CreateFileForWriting(input_file)
		closefile(file)

<<<<<<< HEAD
        // ================================================================
=======
		// ================================================================
>>>>>>> c46b6cce
		if (command == "Handshake") {
			create_ok = 0
			try {
				file = CreateFileForWriting(return_file)
				create_ok = 1
			}
			catch {
				result("\n" + DateStamp() + ": ERROR occurred when trying to open return file.\n")
				sleep(2)
				err_file = CreateFileForWriting(error_file)
				closefile(err_file)
			}
			try {
				if (create_ok) {
					WriteFile(file, "OK")
					closefile(file)
					result("\n" + DateStamp() + ": Done.\n")
				}
			}
			catch {
				result("\n" + DateStamp() + ": ERROR occurred when trying to write to return file.\n")
				sleep(2)
				err_file = CreateFileForWriting(error_file)
				closefile(err_file)
			}
		}
		// ================================================================
		if (command == "MicrotomeStage_Cut") {
			// Only for testing purposes. Limited error handling.
			// First: Stroke up, oscillator on
			stroke_down = 0
<<<<<<< HEAD
		    oscillator_off = 0
		    DS_value = 64 + 32 + 16 + 8 + 4 + 2*oscillator_off + stroke_down
		    DSSetDigitalOutput(DS_value)
            sleep(1)
		    // Now cut
=======
			oscillator_off = 0
			DS_value = 64 + 32 + 16 + 8 + 4 + 2*oscillator_off + stroke_down
			DSSetDigitalOutput(DS_value)
			sleep(1)
			// Now cut
>>>>>>> c46b6cce
			if (!MicrotomeStage_Cut(1)) {
				err_file = CreateFileForWriting(error_file)
				closefile(err_file)
				result("\n" + DateStamp() + ": ERROR cutting the sample.\n")
			}
			sleep(1)
			result("\n" + DateStamp() + ": Done.\n")
<<<<<<< HEAD
		    // Return to stroke down, oscillator off
=======
			// Return to stroke down, oscillator off
>>>>>>> c46b6cce
			stroke_down = 1
			oscillator_off = 1
			DS_value = 64 + 32 + 16 + 8 + 4 + 2*oscillator_off + stroke_down
			DSSetDigitalOutput(DS_value)
			sleep(1)
		}
		// ================================================================
		if (command == "MicrotomeStage_Retract") {
			// Only for testing purposes. No error handling.
			MicrotomeStage_Retract(1)
			result("\n" + DateStamp() + ": Done.\n")
		}
		// ================================================================
		if (command == "MicrotomeStage_Clear") {
			// Clear the knife, with error handling.
			clear_ok = 1
<<<<<<< HEAD
            MicrotomeStage_Clear()
	        start_time = GetCurrentTime()
	        while ((MicrotomeStage_GetClearMotorState() != 3) && clear_ok) {
		        sleep(0.1)
                time_elapsed = (GetCurrentTime() - start_time) / 10000000
		        if (time_elapsed > 4) {
			        clear_ok = 0
                    err_file = CreateFileForWriting(error_file)
				    closefile(err_file)
				    result("\n" + DateStamp() + ": ERROR clearing the knife.\n")
		        }
	        }
=======
			MicrotomeStage_Clear()
			start_time = GetCurrentTime()
			while ((MicrotomeStage_GetClearMotorState() != 3) && clear_ok) {
				sleep(0.1)
				time_elapsed = (GetCurrentTime() - start_time) / 10000000
				if (time_elapsed > 4) {
					clear_ok = 0
					err_file = CreateFileForWriting(error_file)
					closefile(err_file)
					result("\n" + DateStamp() + ": ERROR clearing the knife.\n")
				}
			}
>>>>>>> c46b6cce
			if (clear_ok) {
				// Create acknowledge file:
				file = CreateFileForWriting(acknowledge_file)
				closefile(file)
				result("\n" + DateStamp() + ": Done.\n")
			}
		}
		// ================================================================
		if (command == "MicrotomeStage_Near") {
			// Near the knife, with error handling.
<<<<<<< HEAD
            near_ok = 1
            MicrotomeStage_Near()
          	start_time = GetCurrentTime()
	        while ((MicrotomeStage_GetClearMotorState() != 1) && near_ok) {
		        sleep(0.1)
                time_elapsed = (GetCurrentTime() - start_time) / 10000000
		        if (time_elapsed > 4) {
                    near_ok = 0
		     		err_file = CreateFileForWriting(error_file)
			    	closefile(err_file)
				    result("\n" + DateStamp() + ": ERROR nearing the knife.\n")
			    }
            }
=======
			near_ok = 1
			MicrotomeStage_Near()
			start_time = GetCurrentTime()
			while ((MicrotomeStage_GetClearMotorState() != 1) && near_ok) {
				sleep(0.1)
				time_elapsed = (GetCurrentTime() - start_time) / 10000000
				if (time_elapsed > 4) {
					near_ok = 0
					err_file = CreateFileForWriting(error_file)
					closefile(err_file)
					result("\n" + DateStamp() + ": ERROR nearing the knife.\n")
				}
			}
>>>>>>> c46b6cce
			if (near_ok) {
				// Create acknowledge file
				file = CreateFileForWriting(acknowledge_file)
				closefile(file)
				result("\n" + DateStamp() + ": Done.\n")
			}
		}
		// ================================================================
		if (command == "MicrotomeStage_FullCut") {
<<<<<<< HEAD
		    // Run a full cutting cycle with error handling.
			// This function is called during a stack acquisition.
			// The duration of one cycle is ~16 s for a cut speed of 0.3 s
			// and a retract speed of 0.9 s. This may vary depending on the
			// 3View setup and the speeds as set in DM.
			result("\n" + DateStamp() + ": ========================================================\n")
		    result(DateStamp() + ": Full cutting cycle in progress.\n")
		    cut_ok = 1
		    // Move knife to "Near" position
            MicrotomeStage_Near()
          	start_time = GetCurrentTime()
	        while ((MicrotomeStage_GetClearMotorState() != 1) && cut_ok) {
	            sleep(0.1)
		        time_elapsed = (GetCurrentTime() - start_time) / 10000000
		        if (time_elapsed > 4) {
                    cut_ok = 0
				    result(DateStamp() + ": ERROR nearing the knife.\n")
			    }
            }
			sleep(2)
=======
			// Run a full cutting cycle with error handling.
			// This function is called during a stack acquisition.
			// The duration of one cycle is ~15 s for a cut speed of 0.2 s
			// and a retract speed of 0.6 s. This may vary depending on the
			// 3View setup and the speeds as set in DM.
			result("\n" + DateStamp() + ": ========================================================\n")
			result(DateStamp() + ": Full cut cycle in progress.\n")
			cycle_start_time = GetCurrentTime()
			cut_ok = 1
			// Move knife to "Near" position
			MicrotomeStage_Near()
			start_time = GetCurrentTime()
			while ((MicrotomeStage_GetClearMotorState() != 1) && cut_ok) {
				sleep(0.1)
				time_elapsed = (GetCurrentTime() - start_time) / 10000000
				if (time_elapsed > 4) {
					cut_ok = 0
					result(DateStamp() + ": ERROR nearing the knife.\n")
				}
			}
>>>>>>> c46b6cce
			// Stroke up, oscillator on
			stroke_down = 0
			oscillator_off = 0
			DS_value = 64 + 32 + 16 + 8 + 4 + 2*oscillator_off + stroke_down
			DSSetDigitalOutput(DS_value)
			sleep(1)
			// Cut
			if (!MicrotomeStage_Cut(1)) {
				cut_ok = 0
				result(DateStamp() + ": ERROR cutting the sample.\n")
			}
<<<<<<< HEAD
			sleep(1)
=======
>>>>>>> c46b6cce
			// Stroke down, oscillator off
			stroke_down = 1
			oscillator_off = 1
			DS_value = 64 + 32 + 16 + 8 + 4 + 2*oscillator_off + stroke_down
			DSSetDigitalOutput(DS_value)
<<<<<<< HEAD
			sleep(1)
=======
>>>>>>> c46b6cce
			// Retract knife
			if (!MicrotomeStage_Retract(1)) {
				cut_ok = 0
				result(DateStamp() + ": ERROR retracting the knife.\n")
			}
			// Clear knife
<<<<<<< HEAD
            MicrotomeStage_Clear()
	        start_time = GetCurrentTime()
	        while (MicrotomeStage_GetClearMotorState() != 3 && cut_ok) {
		        sleep(0.1)
                time_elapsed = (GetCurrentTime() - start_time) / 10000000
		        if (time_elapsed > 4){
			        cut_ok = 0
				    result(DateStamp() + ": ERROR clearing the knife.\n")
		        }
	        }
			sleep(2)
=======
			clear_ok = 1
			MicrotomeStage_Clear()
			start_time = GetCurrentTime()
			while (MicrotomeStage_GetClearMotorState() != 3 && clear_ok) {
				sleep(0.1)
				time_elapsed = (GetCurrentTime() - start_time) / 10000000
				if (time_elapsed > 4) {
					clear_ok = 0
					result(DateStamp() + ": WARNING: First attempt to clear the knife failed.\n")
				}
			}
			if (!(clear_ok)) {
				// Second clear attempt: Wait, near again, then try to clear again
				result(DateStamp() + ": Second clear attempt...\n")
				sleep(2)
				MicrotomeStage_Near()
				sleep(4)
				clear_ok = 1
				MicrotomeStage_Clear()
				start_time = GetCurrentTime()
				while (MicrotomeStage_GetClearMotorState() != 3 && clear_ok) {
					sleep(0.1)
					time_elapsed = (GetCurrentTime() - start_time) / 10000000
					if (time_elapsed > 4) {
						clear_ok = 0
						cut_ok = 0
						result(DateStamp() + ": ERROR clearing the knife.\n")
					}
				}
			}
			time_elapsed = (GetCurrentTime() - cycle_start_time) / 10000000
>>>>>>> c46b6cce
			if (cut_ok) {
				// Create acknowledge file
				file = CreateFileForWriting(acknowledge_file_cut)
				closefile(file)
				result(DateStamp() + ": Cut cycle took " + format(time_elapsed, "%.1f") + " s.\n")
				result(DateStamp() + ": Done.\n")
			}
			else {
				// Create error file
				err_file = CreateFileForWriting(error_file)
				closefile(err_file)
			}

		}
		// ================================================================
		if (command == "MicrotomeStage_FullApproachCut") {
			// Run a cut cycle without near/clear, with error handling.
			// This function is called from the approach dialog.
<<<<<<< HEAD
			// The duration of one cycle is ~9 s for a cut speed of 0.3 s
			// and a retract speed of 0.9 s. This may vary depending on the
			// 3View setup and the speeds as set in DM.

			result("\n" + DateStamp() + ": ========================================================\n")
		    result(DateStamp() + ": Approach cutting cycle in progress.\n")
		    cut_ok = 1
=======
			// The duration of one cycle is ~11 s for a cut speed of 0.2 s
			// and a retract speed of 0.6 s. This may vary depending on the
			// 3View setup and the speeds as set in DM.

			result("\n" + DateStamp() + ": ========================================================\n")
			result(DateStamp() + ": Approach cut cycle in progress.\n")
			cycle_start_time = GetCurrentTime()
			cut_ok = 1
>>>>>>> c46b6cce
			// Stroke up, oscillator on
			stroke_down = 0
			oscillator_off = 0
			DS_value = 64 + 32 + 16 + 8 + 4 + 2*oscillator_off + stroke_down
			DSSetDigitalOutput(DS_value)
			sleep(1)
			// Cut
			if (!MicrotomeStage_Cut(1)) {
				cut_ok = 0
				result(DateStamp() + ": ERROR cutting the sample.\n")
			}
<<<<<<< HEAD
			sleep(1)
=======
>>>>>>> c46b6cce
			// Stroke down, oscillator off
			stroke_down = 1
			oscillator_off = 1
			DS_value = 64 + 32 + 16 + 8 + 4 + 2*oscillator_off + stroke_down
			DSSetDigitalOutput(DS_value)
<<<<<<< HEAD
			sleep(1)
=======
>>>>>>> c46b6cce
			// Retract knife
			if (!MicrotomeStage_Retract(1)) {
				cut_ok = 0
				result(DateStamp() + ": ERROR retracting the knife.\n")
			}
			time_elapsed = (GetCurrentTime() - cycle_start_time) / 10000000
			if (cut_ok) {
				// Create acknowledge file
				file = CreateFileForWriting(acknowledge_file_cut)
				closefile(file)
				result(DateStamp() + ": Approach cut cycle took " + format(time_elapsed, "%.1f") + " s.\n")
				result(DateStamp() + ": Done.\n")
			}
			else {
				// Create error file
				err_file = CreateFileForWriting(error_file)
				closefile(err_file)
			}
		}
		// ================================================================
		if (command == "MicrotomeStage_GetPositionX") {
			x_position = EMGetStageX()
			create_ok = 0
			try {
				file = CreateFileForWriting(return_file)
				create_ok = 1
			}
			catch {
				result("\n" + DateStamp() + ": ERROR occurred when trying to open return file.\n")
			}
			try {
				if (create_ok) {
					WriteFile(file, format(x_position, "%.3f"))
					closefile(file)
					result("\n" + DateStamp() + ": Done.\n")
				}
			}
			catch {
				result("\n" + DateStamp() + ": ERROR occurred when trying to write to return file.\n")
			}
		}
		// ================================================================
		if (command == "MicrotomeStage_GetPositionY") {
<<<<<<< HEAD
		    y_position = EMGetStageY()
=======
			y_position = EMGetStageY()
>>>>>>> c46b6cce
			create_ok = 0
			try {
				file = CreateFileForWriting(return_file)
				create_ok = 1
			}
			catch {
				result("\n" + DateStamp() + ": ERROR occurred when trying to open return file.\n")
			}
			try {
				if (create_ok) {
					WriteFile(file, format(y_position, "%.3f"))
					closefile(file)
					result("\n" + DateStamp() + ": Done.\n")
				}
			}
			catch {
				result("\n" + DateStamp() + ": ERROR occurred when trying to write to return file.\n")
			}
		}
		// ================================================================
		if (command == "MicrotomeStage_GetPositionXY") {
<<<<<<< HEAD
		    x_position = EMGetStageX()
		    y_position = EMGetStageY()
=======
			x_position = EMGetStageX()
			y_position = EMGetStageY()
>>>>>>> c46b6cce
			create_ok = 0
			try {
				file = CreateFileForWriting(return_file)
				create_ok = 1
			}
			catch {
				result("\n" + DateStamp() + ": ERROR occurred when trying to open return file.\n")
			}
			try {
				if (create_ok) {
					WriteFile(file, format(x_position, "%.3f") + "\n" + format(y_position, "%.3f"))
					closefile(file)
					result("\n" + DateStamp() + ": Done.\n")
				}
			}
			catch {
				result("\n" + DateStamp() + ": ERROR occurred when trying to write to return file.\n")
			}
		}
		// ================================================================
		if (command == "MicrotomeStage_GetPositionZ") {
<<<<<<< HEAD
		    z_position = EMGetStageZ()
=======
			z_position = EMGetStageZ()
>>>>>>> c46b6cce
			create_ok = 0
			try {
				file = CreateFileForWriting(return_file)
				create_ok = 1
			}
			catch {
				result("\n" + DateStamp() + ": ERROR occurred when trying to open return file.\n")
			}
			try {
				if (create_ok) {
					WriteFile(file, format(z_position, "%.3f"))
					closefile(file)
					result("\n" + DateStamp() + ": Done.\n")
				}
			}
			catch {
				result("\n" + DateStamp() + ": ERROR occurred when trying to write to return file.")
			}
		}
		// ================================================================
		if (command == "MicrotomeStage_SetPositionX\n") {
			result(DateStamp() + ": Target X: " + format(parameter1, "%.3f") + "\n")
			EMSetStageX(parameter1)
			result(DateStamp() + ": Done.\n")
		}
		// ================================================================
		if (command == "MicrotomeStage_SetPositionY\n") {
<<<<<<< HEAD
		    result(DateStamp() + ": Target Y: " + format(parameter1, "%.3f") + "\n")
=======
			result(DateStamp() + ": Target Y: " + format(parameter1, "%.3f") + "\n")
>>>>>>> c46b6cce
			EMSetStageY(parameter1)
			result(DateStamp() + ": Done.\n")
		}
		// ================================================================
		if (command == "MicrotomeStage_SetPositionXY\n") {
			// Set XY position
			result(DateStamp() + ": Target X: " + format(parameter1, "%.3f") + "\n")
			result(DateStamp() + ": Target Y: " + format(parameter2, "%.3f") + "\n")
			EMSetStageX(parameter1)
			EMSetStageY(parameter2)
			result(DateStamp() + ": Done.\n")
		}
		// ================================================================
		if (command == "MicrotomeStage_SetPositionXY_Confirm\n") {
			// Set the XY position and read the XY position after the move.
			// Confirm that target coordinates have been reached.
			// If not, try again. If the second attempt fails, write last
			// known coordinates to return file and create error file.
			// This function is called during stack acquisitions.
			move_ok = 1
			// result(DateStamp() + ": Target X: " + parameter1 + "\n")
			// result(DateStamp() + ": Target Y: " + parameter2 + "\n")
			// Get current coordinates
			x_position = EMGetStageX()
			y_position = EMGetStageY()
			// Calculate how long the intended move will take
			move_duration_x = abs(x_position - parameter1) / motor_speed_x
			move_duration_y = abs(y_position - parameter2) / motor_speed_y
			if (move_duration_x > move_duration_y) {
				move_duration = move_duration_x
			}
			else {
				move_duration = move_duration_y
			}
			// Motors will move simultaneously
			EMSetStageX(parameter1)
			EMSetStageY(parameter2)
			// Wait until target position reached
			result(DateStamp() + ": XY stage move in progress (expected duration: " + format(move_duration, "%.2f") + " s)\n")
<<<<<<< HEAD
			sleep(move_duration + 0.2)
=======
			sleep(move_duration + 0.1)
>>>>>>> c46b6cce
			// Read new coordinates
			x_position = EMGetStageX()
			y_position = EMGetStageY()
			// Check if the current position does NOT match the target
<<<<<<< HEAD
			// position within 50 nm
			if ((abs(x_position - parameter1) > 0.05) || (abs(y_position - parameter2) > 0.05)) {
				// Create warning file and try again after 2 seconds
				file = CreateFileForWriting(warning_file)
				closefile(file)
				result(DateStamp() + ": WARNING - XY target coordinates not reached within the expected time.\n")
				sleep(2)
				// Read current stage coordinates and check again
				x_position = EMGetStageX()
				y_position = EMGetStageY()
				if ((abs(x_position - parameter1) > 0.05) || (abs(y_position - parameter2) > 0.05)) {
=======
			// position within the specified tolerance
			if ((abs(x_position - parameter1) > xy_tolerance) || (abs(y_position - parameter2) > xy_tolerance)) {
				// Create warning file and try again after 1.5 seconds
				file = CreateFileForWriting(warning_file)
				closefile(file)
				result(DateStamp() + ": WARNING - XY target coordinates not reached within the expected time.\n")
				sleep(1.5)
				// Read current stage coordinates and check again
				x_position = EMGetStageX()
				y_position = EMGetStageY()
				if ((abs(x_position - parameter1) > xy_tolerance) || (abs(y_position - parameter2) > xy_tolerance)) {
>>>>>>> c46b6cce
					// Move has failed. Write current position into return file.
					move_ok = 0
					file = CreateFileForWriting(return_file)
					WriteFile(file, format(x_position, "%.3f") + "\n" + format(y_position, "%.3f"))
					closefile(file)
<<<<<<< HEAD
					result(DateStamp() + ": ERROR - XY target coordinates not reached after extra 2s delay.\n")
=======
					result(DateStamp() + ": ERROR - XY target coordinates not reached after extra 1.5s delay.\n")
>>>>>>> c46b6cce
				}
			}
			if (move_ok) {
				// Create acknowledge file
				file = CreateFileForWriting(acknowledge_file)
				closefile(file)
				result(DateStamp() + ": Done.\n")
			}
			else {
				// Create error file
<<<<<<< HEAD
    			err_file = CreateFileForWriting(error_file)
=======
				err_file = CreateFileForWriting(error_file)
>>>>>>> c46b6cce
				closefile(err_file)
			}
		}
		// ================================================================
		if (command == "MicrotomeStage_SetPositionZ\n") {
<<<<<<< HEAD
		    result(DateStamp() + ": Target Z: " + format(parameter1, "%.3f") + "\n")
=======
			result(DateStamp() + ": Target Z: " + format(parameter1, "%.3f") + "\n")
>>>>>>> c46b6cce
			EMSetStageZ(parameter1)
			result(DateStamp() + ": Done.\n")
		}
		// ================================================================
		if (command == "MicrotomeStage_SetPositionZ_Confirm\n") {
			// Set the Z position and read the new Z position after the move.
			// If target Z was not reached, write the last known Z coordinate
			// to return file and create error file.
			// This function is called during stack acquisitions.
<<<<<<< HEAD
		    result(DateStamp() + ": Target Z: " + format(parameter1, "%.3f") + "\n")
			// Move
			EMSetStageZ(parameter1)
			// Wait for execution of move
            sleep(0.5)
			// Read the new Z position
			z_position = EMGetStageZ()
			// Check if the current position does NOT match the target
			// position within 5 nm
			if (abs(z_position - parameter1) > 0.005) {
=======
			result(DateStamp() + ": Target Z: " + format(parameter1, "%.3f") + "\n")
			// Move
			EMSetStageZ(parameter1)
			// Wait for execution of move
			sleep(0.5)
			// Read the new Z position
			z_position = EMGetStageZ()
			// Check if the current position does NOT match the target
			// position within specified tolerance
			if (abs(z_position - parameter1) > z_tolerance) {
>>>>>>> c46b6cce
				// Create error file. Write current position into
				// return file.
				err_file = CreateFileForWriting(error_file)
				closefile(err_file)
				file = CreateFileForWriting(return_file)
				WriteFile(file, format(z_position, "%.3f"))
				closefile(file)
				result(DateStamp() + ": ERROR - Target Z not reached.\n")
				result(DateStamp() + ": (Target: " + format(parameter1, "%.3f") + "; Actual: " + z_position + ")\n")
			}
			else {
				// Create acknowledge file
				file = CreateFileForWriting(acknowledge_file)
				closefile(file)
				result(DateStamp() + ": Done.\n")
			}
		}
		// ================================================================
		if (command == "SetMotorSpeedXY\n") {
			// Set motor speeds (expected speeds as measured)
			motor_speed_x = parameter1
			motor_speed_y = parameter2
			result(DateStamp() + ": Updated motor_speed_x: " + format(motor_speed_x, "%.1f") + "\n")
			result(DateStamp() + ": Updated motor_speed_y: " + format(motor_speed_y, "%.1f") + "\n")
			// Create acknowledge file
<<<<<<< HEAD
=======
			file = CreateFileForWriting(acknowledge_file)
			closefile(file)
			result(DateStamp() + ": Done.\n")
		}
		// ================================================================
		if (command == "MeasureMotorSpeedXY") {
			// Move both motors to the origin position (0, 0)
			start_time = GetCurrentTime()
			EMSetStageX(0)
			EMSetStageY(0)
			while ((abs(EMGetStageX()) > 0.010) or (abs(EMGetStageY()) > 0.010)) {
				sleep(1)
				timeElapsed = (GetCurrentTime() - start_time) / 10000000
				if (timeElapsed > 30) {
					Throw ("XY motors did not reach origin.")
				}
			}
			// Measure duration of 20 x 50-micron moves of X motor
			result("\n" + DateStamp() + ": Measurement started (Motor X).\n")
			start_time = GetCurrentTime()
			for (counter=1; counter<=10; counter++) {
				EMSetStageX(50)
				start_time2 = GetCurrentTime()
				while (abs(EMGetStageX()-50) > 0.010) {
					timeElapsed2 = (GetCurrentTime() - start_time2) / 10000000
					if (timeElapsed2 > 5) {
						Throw ("Motor X did not reach target position of 50.")
					}
				}
				EMSetStageX(0)
				start_time2 = GetCurrentTime()
				while (abs(EMGetStageX()) > 0.010) {
					timeElapsed2 = (GetCurrentTime() - start_time2) / 10000000
					if (timeElapsed2 > 5) {
						Throw ("Motor X did not reach target position of 0.")
					}
				}
			}
			time_elapsed = (GetCurrentTime() - start_time) / 10000000
			result(DateStamp() + ": Measurement finished (Motor X).\n")
			parameter1 = 1000 / time_elapsed
			// Measure duration of 20 x 50-micron moves of Y motor
			result(DateStamp() + ": Measurement started (Motor Y).\n")
			start_time = GetCurrentTime()
			for (counter=1; counter<=10; counter++) {
				EMSetStageY(50)
				start_time2 = GetCurrentTime()
				while (abs(EMGetStageY() - 50) > 0.010) {
					timeElapsed2 = (GetCurrentTime() - start_time2) / 10000000
					if (timeElapsed2 > 5) {
						Throw ("Motor Y did not reach target position of 50.")
					}
				}
				EMSetStageY(0)
				start_time2 = GetCurrentTime()
				while (abs(EMGetStageY()) > 0.010) {
					timeElapsed2 = (GetCurrentTime() - start_time2) / 10000000
					if (timeElapsed2 > 5) {
						Throw ("Motor Y did not reach target position of 0.")
					}
				}
			}
			time_elapsed = (GetCurrentTime() - start_time) / 10000000
			result(DateStamp() + ": Measurement finished (Motor Y).\n")
			parameter2 = 1000 / time_elapsed
			// Write to output file
			file = CreateFileForWriting(return_file)
			WriteFile(file, format(parameter1, "%.1f") + "\n" + format(parameter2, "%.1f"))
			closefile(file)
			// Create acknowledge file
>>>>>>> c46b6cce
			file = CreateFileForWriting(acknowledge_file)
			closefile(file)
			result(DateStamp() + ": Done.\n")
		}
		// ================================================================
		if (command == "StopScript") {
			remote_control = 0
			result("\n" + DateStamp() + ": Script stopped.\n\n")
			create_ok = 0
			try {
				file = CreateFileForWriting(return_file)
				create_ok = 1
			}
			catch {
				result("\n" + DateStamp() + ": ERROR occurred when trying to open return file.\n")
			}
			try {
				if (create_ok) {
					WriteFile(file, "END")
					closefile(file)
				}
			}
			catch {
				result("\n" + DateStamp() + ": ERROR occurred when trying to write to return file.\n")
			}
		}
		t_status = 1
<<<<<<< HEAD
    }
    else
    {
=======
	}
	else
	{
>>>>>>> c46b6cce
		if (t_status == 1) {
			Result(DateStamp() + ": Ready. Waiting for command from SBEMimage...\n" )
			t_status = 0
		}
	}
}


// ============================ Initialization ============================

if (!DoesFileExist(install_path + "SBEMimage_DMcom_GMS3.s")) {
	Throw("Wrong install path. Please check and update the variable 'install_path' in this script.")
}

// The following files are used for communication between SBEMimage and DM:
//   DMcom.in:   Command/parameter file. Contains a command and up to
<<<<<<< HEAD
//               two optional parameters.
//   DMcom.cmd:  The file 'DMcom.in' is renamed to 'DMcom.cmd' to trigger
//               its contents to be processed by DM.
=======
//				 two optional parameters.
//   DMcom.cmd:  The file 'DMcom.in' is renamed to 'DMcom.cmd' to trigger
//				 its contents to be processed by DM.
>>>>>>> c46b6cce
//   DMcom.out:  Contains return value(s) from DM
//   DMcom.ack:  Confirms that a command has been received and processed.
//   DMcom.ac2:  Confirms that a full cut cycle has been completed.
//   DMcom.wng:  Signals a warning (a problem occurred, but could be resolved).
//   DMcom.err:  Signals that a critical error occured.

input_file = install_path + "DMcom.in"
command_file = install_path + "DMcom.cmd"
return_file = install_path + "DMcom.out"
acknowledge_file = install_path + "DMcom.ack"
acknowledge_file_cut = install_path + "DMcom.ac2"
warning_file = install_path + "DMcom.wng"
error_file = install_path + "DMcom.err"

wait_interval = 0.1
remote_control = 1

// Default motor speeds (slow), can be updated from SBEMimage
<<<<<<< HEAD
motor_speed_x = 35
motor_speed_y = 35

=======
motor_speed_x = 40.0
motor_speed_y = 40.0

// Tolerances in micrometres for XY and Z motors
xy_tolerance = 0.040
z_tolerance = 0.004

>>>>>>> c46b6cce
// Create empty input file
file = CreateFileForWriting(input_file)
closefile(file)


// ============================== MAIN LOOP ===============================

result("\n" + DateStamp() + ": ********************************************************\n")
result(DateStamp() + ": SBEMimage DMcom script started...\n")

// Script runs continuously until "Stop" command received.
// Idle time is shown in minutes (in intervals of powers of 2).
t_status = 1
idle_counter = 0
idle_threshold = 1

while (remote_control)
{
	wait_for_command()
	sleep(wait_interval)
	idle_counter = idle_counter + 1
	if (idle_counter * wait_interval / 60 > idle_threshold) {
		result(DateStamp() + ": Ready. Waiting for more than " + idle_threshold + " minute(s)...\n")
		Result(DateStamp() + ": Ready. Waiting for command from SBEMimage...\n" )
		idle_threshold = idle_threshold * 2
<<<<<<< HEAD
    }
=======
	}
>>>>>>> c46b6cce
}<|MERGE_RESOLUTION|>--- conflicted
+++ resolved
@@ -4,11 +4,7 @@
 // required for this script to work properly.
 //
 // ========================================================================
-<<<<<<< HEAD
-//   This Gatan DigitalMicrograph script is part of SBEMimage, v2020.05,
-=======
 //   This Gatan DigitalMicrograph script is part of SBEMimage, v2020.07,
->>>>>>> c46b6cce
 //   (c) 2018-2020 Benjamin Titze,
 //   Friedrich Miescher Institute for Biomedical Research, Basel, CH.
 //   SBEMimage is licensed under the terms of the MIT License.
@@ -88,10 +84,6 @@
 number xy_tolerance
 number z_tolerance
 
-// For GMS 3 only
-number start_time
-number time_elapsed
-
 
 void wait_for_command()
 {
@@ -116,16 +108,6 @@
 	//   - MicrotomeStage_SetPositionXY_Confirm; parameters: target X and Y coordinates (float)
 	//   - MicrotomeStage_SetPositionZ; parameter: target Z coordinate (float)
 	//   - MicrotomeStage_SetPositionZ_Confirm; parameter: target Z coordinate (float)
-<<<<<<< HEAD
-	//   - SetMotorSpeedXY; parameter: target Z coordinate (float)
-	//   - StopScript; no parameters
-
-    if (DoesFileExist(command_file))
-    {
-		idle_counter = 0
-        idle_threshold = 1
-        // Result(DateStamp() + ": Triggered! Reading command file...\n")
-=======
 	//   - SetMotorSpeedXY; parameters: X and Y speeds (float)
 	//   - MeasureMotorSpeedXY; no parameters
 	//   - StopScript; no parameters
@@ -135,7 +117,6 @@
 		idle_counter = 0
 		idle_threshold = 1
 		// Result(DateStamp() + ": Triggered! Reading command file...\n")
->>>>>>> c46b6cce
 		read_ok = 0
 		try {
 			file = OpenFileForReading(command_file)
@@ -164,11 +145,7 @@
 			err_file = CreateFileForWriting(error_file)
 			closefile(err_file)
 		}
-<<<<<<< HEAD
-        // Delete err/ack/wng files if they exist
-=======
 		// Delete err/ack/wng files if they exist
->>>>>>> c46b6cce
 		if (DoesFileExist(error_file)) {
 			DeleteFile(error_file)
 		}
@@ -186,11 +163,7 @@
 		file = CreateFileForWriting(input_file)
 		closefile(file)
 
-<<<<<<< HEAD
-        // ================================================================
-=======
-		// ================================================================
->>>>>>> c46b6cce
+		// ================================================================
 		if (command == "Handshake") {
 			create_ok = 0
 			try {
@@ -222,19 +195,11 @@
 			// Only for testing purposes. Limited error handling.
 			// First: Stroke up, oscillator on
 			stroke_down = 0
-<<<<<<< HEAD
-		    oscillator_off = 0
-		    DS_value = 64 + 32 + 16 + 8 + 4 + 2*oscillator_off + stroke_down
-		    DSSetDigitalOutput(DS_value)
-            sleep(1)
-		    // Now cut
-=======
 			oscillator_off = 0
 			DS_value = 64 + 32 + 16 + 8 + 4 + 2*oscillator_off + stroke_down
 			DSSetDigitalOutput(DS_value)
 			sleep(1)
 			// Now cut
->>>>>>> c46b6cce
 			if (!MicrotomeStage_Cut(1)) {
 				err_file = CreateFileForWriting(error_file)
 				closefile(err_file)
@@ -242,11 +207,7 @@
 			}
 			sleep(1)
 			result("\n" + DateStamp() + ": Done.\n")
-<<<<<<< HEAD
-		    // Return to stroke down, oscillator off
-=======
 			// Return to stroke down, oscillator off
->>>>>>> c46b6cce
 			stroke_down = 1
 			oscillator_off = 1
 			DS_value = 64 + 32 + 16 + 8 + 4 + 2*oscillator_off + stroke_down
@@ -263,20 +224,6 @@
 		if (command == "MicrotomeStage_Clear") {
 			// Clear the knife, with error handling.
 			clear_ok = 1
-<<<<<<< HEAD
-            MicrotomeStage_Clear()
-	        start_time = GetCurrentTime()
-	        while ((MicrotomeStage_GetClearMotorState() != 3) && clear_ok) {
-		        sleep(0.1)
-                time_elapsed = (GetCurrentTime() - start_time) / 10000000
-		        if (time_elapsed > 4) {
-			        clear_ok = 0
-                    err_file = CreateFileForWriting(error_file)
-				    closefile(err_file)
-				    result("\n" + DateStamp() + ": ERROR clearing the knife.\n")
-		        }
-	        }
-=======
 			MicrotomeStage_Clear()
 			start_time = GetCurrentTime()
 			while ((MicrotomeStage_GetClearMotorState() != 3) && clear_ok) {
@@ -289,7 +236,6 @@
 					result("\n" + DateStamp() + ": ERROR clearing the knife.\n")
 				}
 			}
->>>>>>> c46b6cce
 			if (clear_ok) {
 				// Create acknowledge file:
 				file = CreateFileForWriting(acknowledge_file)
@@ -300,21 +246,6 @@
 		// ================================================================
 		if (command == "MicrotomeStage_Near") {
 			// Near the knife, with error handling.
-<<<<<<< HEAD
-            near_ok = 1
-            MicrotomeStage_Near()
-          	start_time = GetCurrentTime()
-	        while ((MicrotomeStage_GetClearMotorState() != 1) && near_ok) {
-		        sleep(0.1)
-                time_elapsed = (GetCurrentTime() - start_time) / 10000000
-		        if (time_elapsed > 4) {
-                    near_ok = 0
-		     		err_file = CreateFileForWriting(error_file)
-			    	closefile(err_file)
-				    result("\n" + DateStamp() + ": ERROR nearing the knife.\n")
-			    }
-            }
-=======
 			near_ok = 1
 			MicrotomeStage_Near()
 			start_time = GetCurrentTime()
@@ -328,7 +259,6 @@
 					result("\n" + DateStamp() + ": ERROR nearing the knife.\n")
 				}
 			}
->>>>>>> c46b6cce
 			if (near_ok) {
 				// Create acknowledge file
 				file = CreateFileForWriting(acknowledge_file)
@@ -338,28 +268,6 @@
 		}
 		// ================================================================
 		if (command == "MicrotomeStage_FullCut") {
-<<<<<<< HEAD
-		    // Run a full cutting cycle with error handling.
-			// This function is called during a stack acquisition.
-			// The duration of one cycle is ~16 s for a cut speed of 0.3 s
-			// and a retract speed of 0.9 s. This may vary depending on the
-			// 3View setup and the speeds as set in DM.
-			result("\n" + DateStamp() + ": ========================================================\n")
-		    result(DateStamp() + ": Full cutting cycle in progress.\n")
-		    cut_ok = 1
-		    // Move knife to "Near" position
-            MicrotomeStage_Near()
-          	start_time = GetCurrentTime()
-	        while ((MicrotomeStage_GetClearMotorState() != 1) && cut_ok) {
-	            sleep(0.1)
-		        time_elapsed = (GetCurrentTime() - start_time) / 10000000
-		        if (time_elapsed > 4) {
-                    cut_ok = 0
-				    result(DateStamp() + ": ERROR nearing the knife.\n")
-			    }
-            }
-			sleep(2)
-=======
 			// Run a full cutting cycle with error handling.
 			// This function is called during a stack acquisition.
 			// The duration of one cycle is ~15 s for a cut speed of 0.2 s
@@ -380,7 +288,6 @@
 					result(DateStamp() + ": ERROR nearing the knife.\n")
 				}
 			}
->>>>>>> c46b6cce
 			// Stroke up, oscillator on
 			stroke_down = 0
 			oscillator_off = 0
@@ -392,38 +299,17 @@
 				cut_ok = 0
 				result(DateStamp() + ": ERROR cutting the sample.\n")
 			}
-<<<<<<< HEAD
-			sleep(1)
-=======
->>>>>>> c46b6cce
 			// Stroke down, oscillator off
 			stroke_down = 1
 			oscillator_off = 1
 			DS_value = 64 + 32 + 16 + 8 + 4 + 2*oscillator_off + stroke_down
 			DSSetDigitalOutput(DS_value)
-<<<<<<< HEAD
-			sleep(1)
-=======
->>>>>>> c46b6cce
 			// Retract knife
 			if (!MicrotomeStage_Retract(1)) {
 				cut_ok = 0
 				result(DateStamp() + ": ERROR retracting the knife.\n")
 			}
 			// Clear knife
-<<<<<<< HEAD
-            MicrotomeStage_Clear()
-	        start_time = GetCurrentTime()
-	        while (MicrotomeStage_GetClearMotorState() != 3 && cut_ok) {
-		        sleep(0.1)
-                time_elapsed = (GetCurrentTime() - start_time) / 10000000
-		        if (time_elapsed > 4){
-			        cut_ok = 0
-				    result(DateStamp() + ": ERROR clearing the knife.\n")
-		        }
-	        }
-			sleep(2)
-=======
 			clear_ok = 1
 			MicrotomeStage_Clear()
 			start_time = GetCurrentTime()
@@ -455,7 +341,6 @@
 				}
 			}
 			time_elapsed = (GetCurrentTime() - cycle_start_time) / 10000000
->>>>>>> c46b6cce
 			if (cut_ok) {
 				// Create acknowledge file
 				file = CreateFileForWriting(acknowledge_file_cut)
@@ -474,15 +359,6 @@
 		if (command == "MicrotomeStage_FullApproachCut") {
 			// Run a cut cycle without near/clear, with error handling.
 			// This function is called from the approach dialog.
-<<<<<<< HEAD
-			// The duration of one cycle is ~9 s for a cut speed of 0.3 s
-			// and a retract speed of 0.9 s. This may vary depending on the
-			// 3View setup and the speeds as set in DM.
-
-			result("\n" + DateStamp() + ": ========================================================\n")
-		    result(DateStamp() + ": Approach cutting cycle in progress.\n")
-		    cut_ok = 1
-=======
 			// The duration of one cycle is ~11 s for a cut speed of 0.2 s
 			// and a retract speed of 0.6 s. This may vary depending on the
 			// 3View setup and the speeds as set in DM.
@@ -491,7 +367,6 @@
 			result(DateStamp() + ": Approach cut cycle in progress.\n")
 			cycle_start_time = GetCurrentTime()
 			cut_ok = 1
->>>>>>> c46b6cce
 			// Stroke up, oscillator on
 			stroke_down = 0
 			oscillator_off = 0
@@ -503,19 +378,11 @@
 				cut_ok = 0
 				result(DateStamp() + ": ERROR cutting the sample.\n")
 			}
-<<<<<<< HEAD
-			sleep(1)
-=======
->>>>>>> c46b6cce
 			// Stroke down, oscillator off
 			stroke_down = 1
 			oscillator_off = 1
 			DS_value = 64 + 32 + 16 + 8 + 4 + 2*oscillator_off + stroke_down
 			DSSetDigitalOutput(DS_value)
-<<<<<<< HEAD
-			sleep(1)
-=======
->>>>>>> c46b6cce
 			// Retract knife
 			if (!MicrotomeStage_Retract(1)) {
 				cut_ok = 0
@@ -559,11 +426,7 @@
 		}
 		// ================================================================
 		if (command == "MicrotomeStage_GetPositionY") {
-<<<<<<< HEAD
-		    y_position = EMGetStageY()
-=======
 			y_position = EMGetStageY()
->>>>>>> c46b6cce
 			create_ok = 0
 			try {
 				file = CreateFileForWriting(return_file)
@@ -585,13 +448,8 @@
 		}
 		// ================================================================
 		if (command == "MicrotomeStage_GetPositionXY") {
-<<<<<<< HEAD
-		    x_position = EMGetStageX()
-		    y_position = EMGetStageY()
-=======
 			x_position = EMGetStageX()
 			y_position = EMGetStageY()
->>>>>>> c46b6cce
 			create_ok = 0
 			try {
 				file = CreateFileForWriting(return_file)
@@ -613,11 +471,7 @@
 		}
 		// ================================================================
 		if (command == "MicrotomeStage_GetPositionZ") {
-<<<<<<< HEAD
-		    z_position = EMGetStageZ()
-=======
 			z_position = EMGetStageZ()
->>>>>>> c46b6cce
 			create_ok = 0
 			try {
 				file = CreateFileForWriting(return_file)
@@ -645,11 +499,7 @@
 		}
 		// ================================================================
 		if (command == "MicrotomeStage_SetPositionY\n") {
-<<<<<<< HEAD
-		    result(DateStamp() + ": Target Y: " + format(parameter1, "%.3f") + "\n")
-=======
 			result(DateStamp() + ": Target Y: " + format(parameter1, "%.3f") + "\n")
->>>>>>> c46b6cce
 			EMSetStageY(parameter1)
 			result(DateStamp() + ": Done.\n")
 		}
@@ -689,28 +539,11 @@
 			EMSetStageY(parameter2)
 			// Wait until target position reached
 			result(DateStamp() + ": XY stage move in progress (expected duration: " + format(move_duration, "%.2f") + " s)\n")
-<<<<<<< HEAD
-			sleep(move_duration + 0.2)
-=======
 			sleep(move_duration + 0.1)
->>>>>>> c46b6cce
 			// Read new coordinates
 			x_position = EMGetStageX()
 			y_position = EMGetStageY()
 			// Check if the current position does NOT match the target
-<<<<<<< HEAD
-			// position within 50 nm
-			if ((abs(x_position - parameter1) > 0.05) || (abs(y_position - parameter2) > 0.05)) {
-				// Create warning file and try again after 2 seconds
-				file = CreateFileForWriting(warning_file)
-				closefile(file)
-				result(DateStamp() + ": WARNING - XY target coordinates not reached within the expected time.\n")
-				sleep(2)
-				// Read current stage coordinates and check again
-				x_position = EMGetStageX()
-				y_position = EMGetStageY()
-				if ((abs(x_position - parameter1) > 0.05) || (abs(y_position - parameter2) > 0.05)) {
-=======
 			// position within the specified tolerance
 			if ((abs(x_position - parameter1) > xy_tolerance) || (abs(y_position - parameter2) > xy_tolerance)) {
 				// Create warning file and try again after 1.5 seconds
@@ -722,17 +555,12 @@
 				x_position = EMGetStageX()
 				y_position = EMGetStageY()
 				if ((abs(x_position - parameter1) > xy_tolerance) || (abs(y_position - parameter2) > xy_tolerance)) {
->>>>>>> c46b6cce
 					// Move has failed. Write current position into return file.
 					move_ok = 0
 					file = CreateFileForWriting(return_file)
 					WriteFile(file, format(x_position, "%.3f") + "\n" + format(y_position, "%.3f"))
 					closefile(file)
-<<<<<<< HEAD
-					result(DateStamp() + ": ERROR - XY target coordinates not reached after extra 2s delay.\n")
-=======
 					result(DateStamp() + ": ERROR - XY target coordinates not reached after extra 1.5s delay.\n")
->>>>>>> c46b6cce
 				}
 			}
 			if (move_ok) {
@@ -743,21 +571,13 @@
 			}
 			else {
 				// Create error file
-<<<<<<< HEAD
-    			err_file = CreateFileForWriting(error_file)
-=======
 				err_file = CreateFileForWriting(error_file)
->>>>>>> c46b6cce
 				closefile(err_file)
 			}
 		}
 		// ================================================================
 		if (command == "MicrotomeStage_SetPositionZ\n") {
-<<<<<<< HEAD
-		    result(DateStamp() + ": Target Z: " + format(parameter1, "%.3f") + "\n")
-=======
 			result(DateStamp() + ": Target Z: " + format(parameter1, "%.3f") + "\n")
->>>>>>> c46b6cce
 			EMSetStageZ(parameter1)
 			result(DateStamp() + ": Done.\n")
 		}
@@ -767,18 +587,6 @@
 			// If target Z was not reached, write the last known Z coordinate
 			// to return file and create error file.
 			// This function is called during stack acquisitions.
-<<<<<<< HEAD
-		    result(DateStamp() + ": Target Z: " + format(parameter1, "%.3f") + "\n")
-			// Move
-			EMSetStageZ(parameter1)
-			// Wait for execution of move
-            sleep(0.5)
-			// Read the new Z position
-			z_position = EMGetStageZ()
-			// Check if the current position does NOT match the target
-			// position within 5 nm
-			if (abs(z_position - parameter1) > 0.005) {
-=======
 			result(DateStamp() + ": Target Z: " + format(parameter1, "%.3f") + "\n")
 			// Move
 			EMSetStageZ(parameter1)
@@ -789,7 +597,6 @@
 			// Check if the current position does NOT match the target
 			// position within specified tolerance
 			if (abs(z_position - parameter1) > z_tolerance) {
->>>>>>> c46b6cce
 				// Create error file. Write current position into
 				// return file.
 				err_file = CreateFileForWriting(error_file)
@@ -815,8 +622,6 @@
 			result(DateStamp() + ": Updated motor_speed_x: " + format(motor_speed_x, "%.1f") + "\n")
 			result(DateStamp() + ": Updated motor_speed_y: " + format(motor_speed_y, "%.1f") + "\n")
 			// Create acknowledge file
-<<<<<<< HEAD
-=======
 			file = CreateFileForWriting(acknowledge_file)
 			closefile(file)
 			result(DateStamp() + ": Done.\n")
@@ -887,7 +692,6 @@
 			WriteFile(file, format(parameter1, "%.1f") + "\n" + format(parameter2, "%.1f"))
 			closefile(file)
 			// Create acknowledge file
->>>>>>> c46b6cce
 			file = CreateFileForWriting(acknowledge_file)
 			closefile(file)
 			result(DateStamp() + ": Done.\n")
@@ -915,15 +719,9 @@
 			}
 		}
 		t_status = 1
-<<<<<<< HEAD
-    }
-    else
-    {
-=======
 	}
 	else
 	{
->>>>>>> c46b6cce
 		if (t_status == 1) {
 			Result(DateStamp() + ": Ready. Waiting for command from SBEMimage...\n" )
 			t_status = 0
@@ -940,15 +738,9 @@
 
 // The following files are used for communication between SBEMimage and DM:
 //   DMcom.in:   Command/parameter file. Contains a command and up to
-<<<<<<< HEAD
-//               two optional parameters.
-//   DMcom.cmd:  The file 'DMcom.in' is renamed to 'DMcom.cmd' to trigger
-//               its contents to be processed by DM.
-=======
 //				 two optional parameters.
 //   DMcom.cmd:  The file 'DMcom.in' is renamed to 'DMcom.cmd' to trigger
 //				 its contents to be processed by DM.
->>>>>>> c46b6cce
 //   DMcom.out:  Contains return value(s) from DM
 //   DMcom.ack:  Confirms that a command has been received and processed.
 //   DMcom.ac2:  Confirms that a full cut cycle has been completed.
@@ -967,11 +759,6 @@
 remote_control = 1
 
 // Default motor speeds (slow), can be updated from SBEMimage
-<<<<<<< HEAD
-motor_speed_x = 35
-motor_speed_y = 35
-
-=======
 motor_speed_x = 40.0
 motor_speed_y = 40.0
 
@@ -979,7 +766,6 @@
 xy_tolerance = 0.040
 z_tolerance = 0.004
 
->>>>>>> c46b6cce
 // Create empty input file
 file = CreateFileForWriting(input_file)
 closefile(file)
@@ -1005,9 +791,5 @@
 		result(DateStamp() + ": Ready. Waiting for more than " + idle_threshold + " minute(s)...\n")
 		Result(DateStamp() + ": Ready. Waiting for command from SBEMimage...\n" )
 		idle_threshold = idle_threshold * 2
-<<<<<<< HEAD
-    }
-=======
 	}
->>>>>>> c46b6cce
 }