# -*- coding: utf-8 -*-

# ==============================================================================
#   SBEMimage, ver. 2.0
#   Acquisition control software for serial block-face electron microscopy
#   (c) 2018-2020 Friedrich Miescher Institute for Biomedical Research, Basel.
#   This software is licensed under the terms of the MIT License.
#   See LICENSE.txt in the project root folder.
# ==============================================================================

"""This module provides the commands to operate the SEM. Only the functions
that are actually required in SBEMimage have been implemented."""

from time import sleep

import json
import pythoncom
import win32com.client  # required to use CZEMApi.ocx (Carl Zeiss EM API)
from win32com.client import VARIANT  # required for API function calls


class SEM:
    """Base class for remote SEM control. Implements minimum parameter handling.
    Unimplemented methods raise a NotImplementedError - they must be implemented
    in child classes."""

    def __init__(self, config, sysconfig):
        """Initialize SEM base class."""
        self.cfg = config  # user/project configuration (ConfigParser object)
        self.syscfg = sysconfig  # system configuration
        self.load_system_constants()
        # Last known SEM stage positions in micrometres
        self.last_known_x = None
        self.last_known_y = None
        self.last_known_z = None
        # self.error_state: see list in utils.py; no error -> error_state = 0
        # self.error_info: further description / exception error message
        self.error_state = 0
        self.error_info = ''
        # Try to read selected device from recognized devices
        recognized_devices = json.loads(self.syscfg['device']['recognized'])
        try:
            self.cfg['sem']['device'] = (
                recognized_devices[int(self.syscfg['device']['sem'])])
        except:
            self.cfg['sem']['device'] = 'NOT RECOGNIZED'
        self.device_name = self.cfg['sem']['device']
        # In simulation mode, there is no connection to the SEM hardware
        self.simulation_mode = (
            self.cfg['sys']['simulation_mode'].lower() == 'true')
        self.magc_mode = (self.cfg['sys']['magc_mode'].lower() == 'true')
        # self.use_sem_stage: True if microtome not used
        self.use_sem_stage = (
            self.cfg['sys']['use_microtome'].lower() == 'false')
        # The target EHT (= high voltage, in kV) and beam current (in pA)
        # are (as implemented at the moment in SBEMimage) global settings for
        # any given acquisition, whereas dwell time, pixel size and frame size
        # can automatically change between overviews, grids and single frames.
        self.target_eht = float(self.cfg['sem']['eht'])
        self.target_beam_current = int(float(self.cfg['sem']['beam_current']))
        # self.stage_rotation: rotation angle of SEM stage (0° by default)
        self.stage_rotation = 0
        # 'Grab frame' settings: these are the settings for acquiring single
        # frames with the SEM using the 'Grab frame' feature in SBEMimage.
        # dwell time provided in microseconds, pixel size in nanometres
        self.grab_dwell_time = float(self.cfg['sem']['grab_frame_dwell_time'])
        self.grab_pixel_size = float(self.cfg['sem']['grab_frame_pixel_size'])
        self.grab_frame_size_selector = int(
            self.cfg['sem']['grab_frame_size_selector'])
        # The cycle time is total duration to acquire a full frame.
        # self.current_cycle_time will be set (in seconds) the first time when
        # self.apply_frame_settings() is called.
        self.current_cycle_time = 0
        self.additional_cycle_time = 0
        # self.stage_move_wait_interval: the time in seconds SBEMimage pauses
        # after each stage move before acquiring the next image. This delay
        # allows potential vibrations of the stage to subside.
        self.stage_move_wait_interval = float(
            self.cfg['sem']['stage_move_wait_interval'])
        # self.stage_limits: range of the SEM XY motors in micrometres
        # [x_min, x_max, y_min, y_max]
        self.stage_limits = json.loads(
            self.syscfg['stage']['sem_stage_limits'])
        # speed in microns/second of X and Y stage motors
        self.motor_speed_x, self.motor_speed_y = (
            json.loads(self.syscfg['stage']['sem_motor_speed']))
        # Back-scatter detector (BSD) contrast, brightness, and bias voltage
        self.bsd_contrast = float(self.cfg['sem']['bsd_contrast'])
        self.bsd_brightness = float(self.cfg['sem']['bsd_brightness'])
        self.bsd_bias = float(self.cfg['sem']['bsd_bias'])
        # self.auto_beam_blank: currently unused
        self.auto_beam_blank = (
            self.cfg['sem']['auto_beam_blank'].lower() == 'true')

    def __str__(self):
        return self.device_name

    def load_system_constants(self):
        """Load all SEM-related constants from system configuration."""
        # self.STORE_RES: available store resolutions (= frame size in pixels)
        self.STORE_RES = json.loads(self.syscfg['sem']['store_res'])
        # self.DWELL_TIME: available dwell times in microseconds
        self.DWELL_TIME = json.loads(self.syscfg['sem']['dwell_time'])
        # Cycle times: Duration of scanning one full frame, depends on
        # scan rate and frame size:
        # cycle_time[frame_size_selector][scan_rate] -> duration in sec
        cycle_time = json.loads(self.syscfg['sem']['cycle_time'])
        # Convert string keys to int
        self.CYCLE_TIME = {int(k): v for k, v in cycle_time.items()}
        # self.DEFAULT_DELAY: delay in seconds after cycle time before
        # image is grabbed by SBEMimage
        self.DEFAULT_DELAY = float(self.syscfg['sem']['delay_after_cycle_time'])
        # self.MAG_PX_SIZE_FACTOR is needed to calculate the magnification
        # as a function of frame resolution and pixel size (in nm):
        # M = MAG_PX_SIZE_FACTOR / (STORE_RES_X * PX_SIZE)
        self.MAG_PX_SIZE_FACTOR = int(self.syscfg['sem']['mag_px_size_factor'])

    def save_to_cfg(self):
        """Save current values of attributes to config and sysconfig objects."""
        self.syscfg['sem']['mag_px_size_factor'] = str(self.MAG_PX_SIZE_FACTOR)
        self.cfg['sem']['stage_min_x'] = str(self.stage_limits[0])
        self.cfg['sem']['stage_max_x'] = str(self.stage_limits[1])
        self.cfg['sem']['stage_min_y'] = str(self.stage_limits[2])
        self.cfg['sem']['stage_max_y'] = str(self.stage_limits[3])
        self.syscfg['stage']['sem_stage_limits'] = str(self.stage_limits)
        self.syscfg['stage']['sem_motor_speed'] = str(
            [self.motor_speed_x, self.motor_speed_y])
        self.cfg['sem']['motor_speed_x'] = str(self.motor_speed_x)
        self.cfg['sem']['motor_speed_y'] = str(self.motor_speed_y)
        self.cfg['sem']['stage_move_wait_interval'] = str(
            self.stage_move_wait_interval)
        self.cfg['sem']['eht'] = '{0:.2f}'.format(self.target_eht)
        self.cfg['sem']['beam_current'] = str(int(self.target_beam_current))
        self.cfg['sem']['grab_frame_dwell_time'] = str(self.grab_dwell_time)
        self.cfg['sem']['grab_frame_pixel_size'] = '{0:.1f}'.format(
            self.grab_pixel_size)
        self.cfg['sem']['grab_frame_size_selector'] = str(
            self.grab_frame_size_selector)
        self.cfg['sem']['grab_frame_size_xy'] = str(
            self.STORE_RES[self.grab_frame_size_selector])
        self.cfg['sem']['bsd_contrast'] = str(self.bsd_contrast)
        self.cfg['sem']['bsd_brightness'] = str(self.bsd_brightness)
        self.cfg['sem']['bsd_bias'] = str(self.bsd_bias)
        self.cfg['sem']['auto_beam_blank'] = str(self.auto_beam_blank)

    def turn_eht_on(self):
        """Turn EHT (= high voltage) on."""
        raise NotImplementedError

    def turn_eht_off(self):
        """Turn EHT (= high voltage) off."""
        raise NotImplementedError

    def is_eht_on(self):
        """Return True if EHT is on."""
        raise NotImplementedError

    def is_eht_off(self):
        """Return True if EHT is off."""
        raise NotImplementedError

    def get_eht(self):
        """Read current EHT (in kV) from SmartSEM."""
        raise NotImplementedError

    def set_eht(self, target_eht):
        """Save the target EHT (in kV) and set the EHT to this target value."""
        self.target_eht = target_eht
        # Setting SEM to target EHT must be implemented in child class!

    def get_beam_current(self):
        """Read beam current (in pA) from SmartSEM."""
        raise NotImplementedError

    def set_beam_current(self, target_current):
        """Save the target beam current (in pA) and set the SEM's beam to this
        target current."""
        self.target_beam_current = target_current
        # Setting SEM to target beam current must be implemented in child class!

    def apply_beam_settings(self):
        """Set the SEM to the current target EHT voltage and beam current."""
        raise NotImplementedError

    def apply_grab_settings(self):
        """Set the SEM to the current grab settings (stored in
        self.grab_dwell_time, self.grab_pixel_size, and
        self.grab_frame_size_selector)."""
        raise NotImplementedError

    def apply_frame_settings(self, frame_size_selector, pixel_size, dwell_time):
        """Set SEM to the specified frame settings (frame size, pixel size and
        dwell time)."""
        raise NotImplementedError

    def set_frame_size(self, frame_size_selector):
        """Set SEM to frame size specified by frame_size_selector."""
        raise NotImplementedError

    def get_mag(self):
        """Read current magnification from SEM."""
        raise NotImplementedError

    def set_mag(self, target_mag):
        """Set SEM magnification to target_mag."""
        raise NotImplementedError

    def set_scan_rate(self, scan_rate_selector):
        """Set SEM to pixel scan rate specified by scan_rate_selector."""
        raise NotImplementedError

    def set_dwell_time(self, dwell_time):
        """Convert dwell time into scan rate and call self.set_scan_rate()
        """
        raise NotImplementedError

    def set_scan_rotation(self, angle):
        """Set the scan rotation angle (in degrees)."""
        raise NotImplementedError

    def acquire_frame(self, save_path_filename, extra_delay=0):
        """Acquire a full frame and save it to save_path_filename.
        All imaging parameters must be applied BEFORE calling this function.
        To avoid grabbing the image before it is acquired completely, an
        additional waiting period after the cycle time (extra_delay, in seconds)
        may be necessary. The delay specified in syscfg (self.DEFAULT_DELAY)
        is added by default for cycle times > 0.5 s."""
        raise NotImplementedError

    def save_frame(self, save_path_filename):
        """Save the frame currently displayed in SmartSEM."""
        raise NotImplementedError

    def get_wd(self):
        """Return current working distance
        (in metres [because SmartSEM uses metres])."""
        raise NotImplementedError

    def set_wd(self, target_wd):
        """Set working distance to target working distance (in metres)"""
        raise NotImplementedError

    def get_stig_xy(self):
        """Read XY stigmation parameters (in %) from SEM, as a tuple"""
        raise NotImplementedError

    def set_stig_xy(self, target_stig_x, target_stig_y):
        """Set X and Y stigmation parameters (in %)."""
        raise NotImplementedError

    def get_stig_x(self):
        """Read X stigmation parameter (in %) from SEM."""
        raise NotImplementedError

    def set_stig_x(self, target_stig_x):
        """Set X stigmation parameter (in %)."""
        raise NotImplementedError

    def get_stig_y(self):
        """Read Y stigmation parameter (in %) from SEM."""
        raise NotImplementedError

    def set_stig_y(self, target_stig_y):
        """Set Y stigmation parameter (in %)."""
        raise NotImplementedError

    def set_beam_blanking(self, enable_blanking):
        """Enable beam blanking if enable_blanking == True."""
        raise NotImplementedError

    def run_autofocus(self):
        """Run ZEISS autofocus, break if it takes longer than 1 min."""
        raise NotImplementedError

    def run_autostig(self):
        """Run ZEISS autostig, break if it takes longer than 1 min."""
        raise NotImplementedError

    def run_autofocus_stig(self):
        """Run combined ZEISS autofocus and autostig, break if it takes
        longer than 1 min."""
        raise NotImplementedError

    def get_stage_x(self):
        """Read X stage position (in micrometres) from SEM."""
        raise NotImplementedError

    def get_stage_y(self):
        """Read Y stage position (in micrometres) from SEM."""
        raise NotImplementedError

    def get_stage_z(self):
        """Read Z stage position (in micrometres) from SEM."""
        raise NotImplementedError

    def get_stage_xy(self):
        """Read XY stage position (in micrometres) from SEM, return as tuple"""
        raise NotImplementedError

    def get_stage_xyz(self):
        """Read XYZ stage position (in micrometres) from SEM, return as tuple"""
        raise NotImplementedError

    def move_stage_to_x(self, x):
        """Move stage to coordinate x, provided in microns."""
        raise NotImplementedError

    def move_stage_to_y(self, y):
        """Move stage to coordinate y, provided in microns."""
        raise NotImplementedError

    def move_stage_to_z(self, z):
        """Move stage to coordinate y, provided in microns."""
        raise NotImplementedError

    def move_stage_to_xy(self, coordinates):
        """Move stage to coordinates x and y, provided as tuple or list
        in microns."""
        raise NotImplementedError

    def stage_move_duration(self, from_x, from_y, to_x, to_y):
        """Calculate the duration of a stage move in seconds using the
        motor speeds specified in the configuration."""
        duration_x = abs(to_x - from_x) / self.motor_speed_x
        duration_y = abs(to_y - from_y) / self.motor_speed_y
        return max(duration_x, duration_y) + self.stage_move_wait_interval

<<<<<<< HEAD
    def get_stage_move_wait_interval(self):
        return self.stage_move_wait_interval

    def set_stage_move_wait_interval(self, wait_interval):
        self.stage_move_wait_interval = wait_interval
        self.cfg['sem']['stage_move_wait_interval'] = str(wait_interval)

    def get_motor_speeds(self):
        return (self.motor_speed_x, self.motor_speed_y)

    def get_motor_limits(self):
        return self.motor_limits

    def get_stage_calibration(self):
        return self.stage_calibration

    def set_stage_calibration(self, eht, params):
        self.stage_calibration = params
        self.cfg['sem']['stage_scale_factor_x'] = str(params[0])
        self.cfg['sem']['stage_scale_factor_y'] = str(params[1])
        self.cfg['sem']['stage_rotation_angle_x'] = str(params[2])
        self.cfg['sem']['stage_rotation_angle_y'] = str(params[3])
        # Save data in sysconfig:
        calibration_data = json.loads(self.syscfg['stage']['sem_calibration_data'])
        eht = int(eht * 1000)  # Dict keys in system config use volts, not kV
        calibration_data[str(eht)] = params
        self.syscfg['stage']['sem_calibration_data'] = json.dumps(calibration_data)

    def update_stage_calibration(self, eht):
        eht = int(eht * 1000)  # Dict keys in system config use volts, not kV
        success = True
        try:
            calibration_data = json.loads(
                self.syscfg['stage']['sem_calibration_data'])
            available_eht = [int(s) for s in calibration_data.keys()]
        except:
            available_eht = []
            success = False

        if success:
            if eht in available_eht:
                params = calibration_data[str(eht)]
            else:
                success = False
                # Fallback option: nearest among the available EHT calibrations
                new_eht = 1500
                min_diff = abs(eht - 1500)
                for eht_choice in available_eht:
                    diff = abs(eht - eht_choice)
                    if diff < min_diff:
                        min_diff = diff
                        new_eht = eht_choice
                params = calibration_data[str(new_eht)]

            self.cfg['sem']['stage_scale_factor_x'] = str(params[0])
            self.cfg['sem']['stage_scale_factor_y'] = str(params[1])
            self.cfg['sem']['stage_rotation_angle_x'] = str(params[2])
            self.cfg['sem']['stage_rotation_angle_y'] = str(params[3])
            self.stage_calibration = params
        return success

    def get_error_state(self):
        return self.error_state

    def get_error_cause(self):
        return self.error_cause

=======
>>>>>>> 930f2a23
    def reset_error_state(self):
        """Reset the error state (to 'no error') and clear self.error_info."""
        self.error_state = 0
        self.error_info = ''

    def disconnect(self):
        """Disconnect from the SEM."""
        raise NotImplementedError


class SEM_SmartSEM(SEM):
    """Implements all methods for remote control of ZEISS SEMs via the
    SmartSEM remote control API. Currently supported: Merlin, GeminiSEM,
    Ultra Plus. TODO: Adapt implementation for Sigma."""

    def __init__(self, config, sysconfig):
        """Load all settings and initialize remote connection to SmartSEM."""
        # Call __init__ from base class (which loads all settings from
        # config and sysconfig).
        super().__init__(config, sysconfig)
        if not self.simulation_mode:
            exception_msg = ''
            try:
                # Dispatch SmartSEM Remote API: CZEMApi.ocx must be registered
                # in the Windows registry ('CZ.EMApiCtrl.1').
                self.sem_api = win32com.client.Dispatch('CZ.EMApiCtrl.1')
                ret_val = self.sem_api.InitialiseRemoting()
            except Exception as e:
                ret_val = 1
                exception_msg = str(e)
            if ret_val != 0:   # In ZEISS API, response of '0' means success
                self.error_state = 301
                self.error_info = (
                    f'sem.__init__: remote API control could not be '
                    f'initalized (ret_val: {ret_val}). {exception_msg}')
            elif self.use_sem_stage:
                # Read current SEM stage coordinates
                self.last_known_x, self.last_known_y, self.last_known_z = (
                    self.get_stage_xyz())

    def turn_eht_on(self):
        """Turn EHT (= high voltage) on. Return True if successful,
        otherwise False."""
        ret_val = self.sem_api.Execute('CMD_BEAM_ON')
        if ret_val == 0:
            return True
        else:
            self.error_state = 306
            self.error_info = (
                f'sem.turn_eht_on: command failed (ret_val: {ret_val})')
            return False

    def turn_eht_off(self):
        """Turn EHT (= high voltage) off. Return True if successful,
        otherwise False."""
        ret_val = self.sem_api.Execute('CMD_EHT_OFF')
        if ret_val == 0:
            return True
        else:
            self.error_state = 306
            self.error_info = (
                f'sem.turn_eht_off: command failed (ret_val: {ret_val})')
            return False

    def is_eht_on(self):
        """Return True if EHT is on."""
        return (self.sem_api.Get('DP_RUNUPSTATE', 0)[1] == 'Beam On')

    def is_eht_off(self):
        """Return True if EHT is off. This is not the same as "not is_eht_on()"
        because there are intermediate beam states between on and off."""
        return (self.sem_api.Get('DP_RUNUPSTATE', 0)[1] == 'EHT Off')

    def get_eht(self):
        """Return current SmartSEM EHT setting in kV."""
        return self.sem_api.Get('AP_MANUALKV', 0)[1] / 1000

    def set_eht(self, target_eht):
        """Save the target EHT (in kV) and set the EHT to this target value."""
        # Call method in parent class
        super().set_eht(target_eht)
        # target_eht given in kV
        variant = VARIANT(pythoncom.VT_R4, target_eht * 1000)
        ret_val = self.sem_api.Set('AP_MANUALKV', variant)[0]
        if ret_val == 0:
            return True
        else:
            self.error_state = 306
            self.error_info = (
                f'sem.set_eht: command failed (ret_val: {ret_val})')
            return False

    def get_beam_current(self):
        """Read beam current (in pA) from SmartSEM."""
        return int(round(self.sem_api.Get('AP_IPROBE', 0)[1] * 10**12))

    def set_beam_current(self, target_current):
        """Save the target beam current (in pA) and set the SEM's beam to this
        target current."""
        # Call method in parent class
        super().set_beam_current(target_current)
        # target_current given in pA
        variant = VARIANT(pythoncom.VT_R4, target_current * 10**(-12))
        ret_val = self.sem_api.Set('AP_IPROBE', variant)[0]
        if ret_val == 0:
            return True
        else:
            self.error_state = 307
            self.error_info = (
                f'sem.set_beam_current: command failed (ret_val: {ret_val})')
            return False

    def apply_beam_settings(self):
        """Set the SEM to the target EHT voltage and beam current."""
        ret_val1 = self.set_eht(self.target_eht)
        ret_val2 = self.set_beam_current(self.target_beam_current)
        return (ret_val1 and ret_val2)

    def apply_grab_settings(self):
        """Set the SEM to the current grab settings."""
        self.apply_frame_settings(
            self.grab_frame_size_selector,
            self.grab_pixel_size,
            self.grab_dwell_time)

    def apply_frame_settings(self, frame_size_selector, pixel_size, dwell_time):
        """Apply the frame settings (frame size, pixel size and dwell time)."""
        ret_val1 = self.set_frame_size(frame_size_selector)
        # The pixel size determines the magnification
        mag = int(self.MAG_PX_SIZE_FACTOR /
                  (self.STORE_RES[frame_size_selector][0] * pixel_size))
        ret_val2 = self.set_mag(mag)
        ret_val3 = self.set_dwell_time(dwell_time)
        # Load SmartSEM cycle time for current settings
        scan_speed = self.DWELL_TIME.index(dwell_time)
        # 0.3 s and 0.8 s are safety margins
        self.current_cycle_time = (
            self.CYCLE_TIME[frame_size_selector][scan_speed] + 0.3)
        if self.current_cycle_time < 0.8:
            self.current_cycle_time = 0.8
        return (ret_val1 and ret_val2 and ret_val3)

    def set_frame_size(self, frame_size_selector):
        """Set SEM to frame size specified by frame_size_selector."""
        freeze_variant = VARIANT(pythoncom.VT_R4, 2)  # 2 = freeze on command
        self.sem_api.Set('DP_FREEZE_ON', freeze_variant)
        selector_variant = VARIANT(pythoncom.VT_R4, frame_size_selector)
        ret_val = self.sem_api.Set('DP_IMAGE_STORE', selector_variant)[0]
        # Changing this parameter causes an 'unfreeze' command.
        # Freeze again, immediately:
        self.sem_api.Execute('CMD_FREEZE_ALL')
        # Change back to 'freeze on end of frame' (0)
        freeze_variant = VARIANT(pythoncom.VT_R4, 0)
        self.sem_api.Set('DP_FREEZE_ON', freeze_variant)
        if ret_val == 0:
            return True
        else:
            self.error_state = 308
            self.error_info = (
                f'sem.set_frame_size: command failed (ret_val: {ret_val})')
            return False

    def get_mag(self):
        """Read current magnification from SEM."""
        return self.sem_api.Get('AP_MAG', 0)[1]

    def set_mag(self, target_mag):
        """Set SEM magnification to target_mag."""
        ret_val = self.sem_api.Set('AP_MAG', str(target_mag))[0]
        if ret_val == 0:
            return True
        else:
            self.error_state = 309
            self.error_info = (
                f'sem.set_mag: command failed (ret_val: {ret_val})')
            return False

    def set_scan_rate(self, scan_rate_selector):
        """Set SEM to pixel scan rate specified by scan_rate_selector."""
        ret_val = self.sem_api.Execute('CMD_SCANRATE'
                                       + str(scan_rate_selector))
        if ret_val == 0:
            return True
        else:
            self.error_state = 310
            self.error_info = (
                f'sem.set_scan_rate: command failed (ret_val: {ret_val})')
            return False

    def set_dwell_time(self, dwell_time):
        """Convert dwell time into scan rate and call self.set_scan_rate()."""
        return self.set_scan_rate(self.DWELL_TIME.index(dwell_time))

    def set_scan_rotation(self, angle):
        """Set the scan rotation angle (in degrees). Enable scan rotation
        for angles > 0."""
        if angle > 0:
            enable_variant = VARIANT(pythoncom.VT_R4, 1)
        else:
            enable_variant = VARIANT(pythoncom.VT_R4, 0)
        ret_val1 = self.sem_api.Set('DP_SCAN_ROT', enable_variant)[0]
        angle_variant = VARIANT(pythoncom.VT_R4, angle)
        ret_val2 = self.sem_api.Set('AP_SCANROTATION', angle_variant)[0]
        sleep(0.5)  # how long of a delay is necessary?
        return ret_val1 == 0 and ret_val2 == 0

    def acquire_frame(self, save_path_filename, extra_delay=0):
        """Acquire a full frame and save it to save_path_filename.
        All imaging parameters must be applied BEFORE calling this function.
        To avoid grabbing the image before it is acquired completely, an
        additional waiting period after the cycle time (extra_delay, in seconds)
        may be necessary. The delay specified in syscfg (self.DEFAULT_DELAY)
        is added by default for cycle times > 0.5 s."""
        self.sem_api.Execute('CMD_UNFREEZE_ALL')
        self.sem_api.Execute('CMD_FREEZE_ALL') # Assume 'freeze on end of frame'

        self.additional_cycle_time = extra_delay
        if self.current_cycle_time > 0.5:
            self.additional_cycle_time += self.DEFAULT_DELAY

        sleep(self.current_cycle_time + self.additional_cycle_time)
        # This sleep interval could be used to carry out other operations in
        # parallel while waiting for the new image.
        # Wait longer if necessary before grabbing image
        while self.sem_api.Get('DP_FROZEN')[1] == 'Live':
            sleep(0.1)
            self.additional_cycle_time += 0.1

        ret_val = self.sem_api.Grab(0, 0, 1024, 768, 0,
                                    save_path_filename)
        if ret_val == 0:
            return True
        else:
            self.error_state = 302
            self.error_info = (
                f'sem.acquire_frame: command failed (ret_val: {ret_val})')
            return False

    def save_frame(self, save_path_filename):
        """Save the frame currently displayed in SmartSEM."""
        ret_val = self.sem_api.Grab(0, 0, 1024, 768, 0,
                                    save_path_filename)
        if ret_val == 0:
            return True
        else:
            self.error_state = 302
            self.error_info = (
                f'sem.save_frame: command failed (ret_val: {ret_val})')
            return False

    def get_wd(self):
        """Return current working distance in metres."""
        return float(self.sem_api.Get('AP_WD', 0)[1])

    def set_wd(self, target_wd):
        """Set working distance to target working distance (in metres)."""
        variant = VARIANT(pythoncom.VT_R4, target_wd)
        ret_val = self.sem_api.Set('AP_WD', variant)[0]
        if ret_val == 0:
            return True
        else:
            self.error_state = 311
            self.error_info = (
                f'sem.set_wd: command failed (ret_val: {ret_val})')
            return False

    def get_stig_xy(self):
        """Return XY stigmation parameters in %, as a tuple."""
        stig_x = self.sem_api.Get('AP_STIG_X', 0)[1]
        stig_y = self.sem_api.Get('AP_STIG_Y', 0)[1]
        return (float(stig_x), float(stig_y))

    def set_stig_xy(self, target_stig_x, target_stig_y):
        """Set X and Y stigmation parameters (in %)."""
        variant_x = VARIANT(pythoncom.VT_R4, target_stig_x)
        ret_val1 = self.sem_api.Set('AP_STIG_X', variant_x)[0]
        variant_y = VARIANT(pythoncom.VT_R4, target_stig_y)
        ret_val2 = self.sem_api.Set('AP_STIG_Y', variant_y)[0]
        if (ret_val1 == 0) and (ret_val2 == 0):
            return True
        else:
            self.error_state = 312
            self.error_info = (
                f'sem.set_stig_xy: command failed (ret_vals: {ret_val1}, '
                f'{ret_val1})')
            return False

    def get_stig_x(self):
        """Read X stigmation parameter (in %) from SEM."""
        return float(self.sem_api.Get('AP_STIG_X', 0)[1])

    def set_stig_x(self, target_stig_x):
        """Set X stigmation parameter (in %)."""
        variant_x = VARIANT(pythoncom.VT_R4, target_stig_x)
        ret_val = self.sem_api.Set('AP_STIG_X', variant_x)[0]
        if ret_val == 0:
            return True
        else:
            self.error_state = 312
            self.error_info = (
                f'sem.set_stig_x: command failed (ret_val: {ret_val})')
            return False

    def get_stig_y(self):
        """Read Y stigmation parameter (in %) from SEM."""
        return float(self.sem_api.Get('AP_STIG_Y', 0)[1])

    def set_stig_y(self, target_stig_y):
        """Set Y stigmation parameter (in %)."""
        variant_y = VARIANT(pythoncom.VT_R4, target_stig_y)
        ret_val = self.sem_api.Set('AP_STIG_Y', variant_y)[0]
        if ret_val == 0:
            return True
        else:
            self.error_state = 312
            self.error_info = (
                f'sem.set_stig_y: command failed (ret_val: {ret_val})')
            return False

    def set_beam_blanking(self, enable_blanking):
        """Enable beam blanking if enable_blanking == True."""
        if enable_blanking:
            blank_variant = VARIANT(pythoncom.VT_R4, 1)
        else:
            blank_variant = VARIANT(pythoncom.VT_R4, 0)
        ret_val = self.sem_api.Set('DP_BEAM_BLANKING', blank_variant)[0]
        if ret_val == 0:
            return True
        else:
            self.error_state = 313
            self.error_info = (
                f'sem.set_beam_blanking: command failed (ret_val: {ret_val})')
            return False

    def run_autofocus(self):
        """Run ZEISS autofocus, break if it takes longer than 1 min."""
        self.sem_api.Execute('CMD_UNFREEZE_ALL')
        sleep(1)
        ret_val = self.sem_api.Execute('CMD_AUTO_FOCUS_FINE')
        sleep(1)
        timeout_counter = 0
        while self.sem_api.Get('DP_AUTO_FUNCTION', 0)[1] == 'Focus':
            sleep(1)
            timeout_counter += 1
            if timeout_counter > 60:
                ret_val = 1
                break
        if not self.magc_mode:
            self.sem_api.Execute('CMD_FREEZE_ALL')
        # Error state is set in acquisition.py when this function is
        # called via autofocus.py
        return (ret_val == 0)

    def run_autostig(self):
        """Run ZEISS autostig, break if it takes longer than 1 min."""
        self.sem_api.Execute('CMD_UNFREEZE_ALL')
        sleep(1)
        ret_val = self.sem_api.Execute('CMD_AUTO_STIG')
        sleep(1)
        timeout_counter = 0
        while self.sem_api.Get('DP_AUTO_FN_STATUS', 0)[1] == 'Busy':
            sleep(1)
            timeout_counter += 1
            if timeout_counter > 60:
                ret_val = 1
                break
        if not self.magc_mode:
            self.sem_api.Execute('CMD_FREEZE_ALL')
        # Error state is set in acquisition.py when this function is
        # called via autofocus.py
        return (ret_val == 0)

    def run_autofocus_stig(self):
        """Run combined ZEISS autofocus and autostig, break if it takes
        longer than 1 min."""
        self.sem_api.Execute('CMD_UNFREEZE_ALL')
        sleep(1)
        ret_val = self.sem_api.Execute('CMD_FOCUS_STIG')
        sleep(1)
        timeout_counter = 0
        while self.sem_api.Get('DP_AUTO_FN_STATUS', 0)[1] == 'Busy':
            sleep(1)
            timeout_counter += 1
            if timeout_counter > 60:
                ret_val = 1
                break
        self.sem_api.Execute('CMD_FREEZE_ALL')
        # Error state is set in acquisition.py when this function is
        # called via autofocus.py
        return (ret_val == 0)

    def get_stage_x(self):
        """Read X stage position (in micrometres) from SEM."""
        self.last_known_x = self.sem_api.GetStagePosition()[1] * 10**6
        return self.last_known_x

    def get_stage_y(self):
        """Read Y stage position (in micrometres) from SEM."""
        self.last_known_y = self.sem_api.GetStagePosition()[2] * 10**6
        return self.last_known_y

    def get_stage_z(self):
        """Read Z stage position (in micrometres) from SEM."""
        self.last_known_z = self.sem_api.GetStagePosition()[3] * 10**6
        return self.last_known_z

    def get_stage_xy(self):
        """Read XY stage position (in micrometres) from SEM."""
        x, y = self.sem_api.GetStagePosition()[1:3]
        self.last_known_x, self.last_known_y = x * 10**6, y * 10**6
        return self.last_known_x, self.last_known_y

    def get_stage_xyz(self):
        """Read XYZ stage position (in micrometres) from SEM."""
        x, y, z = self.sem_api.GetStagePosition()[1:4]
        self.last_known_x, self.last_known_y, self.last_known_z = (
            x * 10**6, y * 10**6, z * 10**6)
        return self.last_known_x, self.last_known_y, self.last_known_z

    def move_stage_to_x(self, x):
        """Move stage to coordinate x, provided in microns"""
        x /= 10**6   # convert to metres
        y = self.get_stage_y() / 10**6
        z = self.get_stage_z() / 10**6
        self.sem_api.MoveStage(x, y, z, 0, self.stage_rotation, 0)
        while self.sem_api.Get('DP_STAGE_IS') == 'Busy':
            sleep(0.2)
        sleep(self.stage_move_wait_interval)
        self.last_known_x = self.sem_api.GetStagePosition()[1] * 10**6

    def move_stage_to_y(self, y):
        """Move stage to coordinate y, provided in microns"""
        y /= 10**6   # convert to metres
        x = self.get_stage_x() / 10**6
        z = self.get_stage_z() / 10**6
        self.sem_api.MoveStage(x, y, z, 0, self.stage_rotation, 0)
        while self.sem_api.Get('DP_STAGE_IS') == 'Busy':
            sleep(0.2)
        sleep(self.stage_move_wait_interval)
        self.last_known_y = self.sem_api.GetStagePosition()[2] * 10**6

    def move_stage_to_z(self, z):
        """Move stage to coordinate z, provided in microns"""
        z /= 10**6   # convert to metres
        x = self.get_stage_x() / 10**6
        y = self.get_stage_y() / 10**6
        self.sem_api.MoveStage(x, y, z, 0, self.stage_rotation, 0)
        while self.sem_api.Get('DP_STAGE_IS') == 'Busy':
            sleep(0.2)
        sleep(self.stage_move_wait_interval)
        self.last_known_z = self.sem_api.GetStagePosition()[3] * 10**6

    def move_stage_to_xy(self, coordinates):
        """Move stage to coordinates x and y, provided in microns"""
        x, y = coordinates
        x /= 10**6   # convert to metres
        y /= 10**6
        z = self.get_stage_z() / 10**6
        self.sem_api.MoveStage(x, y, z, 0, self.stage_rotation, 0)
        while self.sem_api.Get('DP_STAGE_IS') == 'Busy':
            sleep(0.2)
        sleep(self.stage_move_wait_interval)
        new_x, new_y = self.sem_api.GetStagePosition()[1:3]
        self.last_known_x, self.last_known_y = new_x * 10**6, new_y * 10**6

    def show_about_box(self):
        """Display the SmartSEM Remote API About Dialog Box."""
        self.sem_api.AboutBox()

    def disconnect(self):
        ret_val = self.sem_api.ClosingControl()
        if ret_val == 0:
            log_msg = 'SEM: Disconnected from SmartSEM.'
        else:
            log_msg = (
                f'SEM: ERROR disconnecting from SmartSEM (ret_val: {ret_val}).')
        return log_msg


class SEM_Quanta(SEM):   # or: SEM_XTLib(SEM)

    def __init__(self, config, sysconfig):
        pass<|MERGE_RESOLUTION|>--- conflicted
+++ resolved
@@ -325,76 +325,6 @@
         duration_y = abs(to_y - from_y) / self.motor_speed_y
         return max(duration_x, duration_y) + self.stage_move_wait_interval
 
-<<<<<<< HEAD
-    def get_stage_move_wait_interval(self):
-        return self.stage_move_wait_interval
-
-    def set_stage_move_wait_interval(self, wait_interval):
-        self.stage_move_wait_interval = wait_interval
-        self.cfg['sem']['stage_move_wait_interval'] = str(wait_interval)
-
-    def get_motor_speeds(self):
-        return (self.motor_speed_x, self.motor_speed_y)
-
-    def get_motor_limits(self):
-        return self.motor_limits
-
-    def get_stage_calibration(self):
-        return self.stage_calibration
-
-    def set_stage_calibration(self, eht, params):
-        self.stage_calibration = params
-        self.cfg['sem']['stage_scale_factor_x'] = str(params[0])
-        self.cfg['sem']['stage_scale_factor_y'] = str(params[1])
-        self.cfg['sem']['stage_rotation_angle_x'] = str(params[2])
-        self.cfg['sem']['stage_rotation_angle_y'] = str(params[3])
-        # Save data in sysconfig:
-        calibration_data = json.loads(self.syscfg['stage']['sem_calibration_data'])
-        eht = int(eht * 1000)  # Dict keys in system config use volts, not kV
-        calibration_data[str(eht)] = params
-        self.syscfg['stage']['sem_calibration_data'] = json.dumps(calibration_data)
-
-    def update_stage_calibration(self, eht):
-        eht = int(eht * 1000)  # Dict keys in system config use volts, not kV
-        success = True
-        try:
-            calibration_data = json.loads(
-                self.syscfg['stage']['sem_calibration_data'])
-            available_eht = [int(s) for s in calibration_data.keys()]
-        except:
-            available_eht = []
-            success = False
-
-        if success:
-            if eht in available_eht:
-                params = calibration_data[str(eht)]
-            else:
-                success = False
-                # Fallback option: nearest among the available EHT calibrations
-                new_eht = 1500
-                min_diff = abs(eht - 1500)
-                for eht_choice in available_eht:
-                    diff = abs(eht - eht_choice)
-                    if diff < min_diff:
-                        min_diff = diff
-                        new_eht = eht_choice
-                params = calibration_data[str(new_eht)]
-
-            self.cfg['sem']['stage_scale_factor_x'] = str(params[0])
-            self.cfg['sem']['stage_scale_factor_y'] = str(params[1])
-            self.cfg['sem']['stage_rotation_angle_x'] = str(params[2])
-            self.cfg['sem']['stage_rotation_angle_y'] = str(params[3])
-            self.stage_calibration = params
-        return success
-
-    def get_error_state(self):
-        return self.error_state
-
-    def get_error_cause(self):
-        return self.error_cause
-
-=======
->>>>>>> 930f2a23
     def reset_error_state(self):
         """Reset the error state (to 'no error') and clear self.error_info."""
         self.error_state = 0
