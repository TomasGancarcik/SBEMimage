# -*- coding: utf-8 -*-

# ==============================================================================
#   SBEMimage, ver. 2.0
#   Acquisition control software for serial block-face electron microscopy
#   (c) 2018-2020 Friedrich Miescher Institute for Biomedical Research, Basel.
#   This software is licensed under the terms of the MIT License.
#   See LICENSE.txt in the project root folder.
# ==============================================================================

"""This module maintains the coordinate systems and the stage calibration, and
   provides conversion functionality. It also keeps track of the Viewport scale
   factors and display position coordinates.
   One-letter abbreviations for the type of coordinates used:
       s - Microtome or SEM stage coordinates in microns. Stage origin at (0, 0)
           _s, sx, sy, sx_sy
       d - SEM coordinates in microns, origin (0, 0) coincides with stage origin
           _d, dx, dy, dx_dy
       v - Pixel coordinates within Viewport window (vx: 0..1000, vy: 0..800)
           _v, vx, vy, vx_vy
"""

from math import sin, cos
import json

import utils


class CoordinateSystem:

    def __init__(self, config, sysconfig):
        """Initialize with the user configuration and the system
        configuration."""
        self.cfg = config
        self.syscfg = sysconfig

        if ((self.cfg['sys']['use_microtome'].lower() == 'true')
                and (int(self.syscfg['device']['microtome']) != 5)):
            self._device = 'microtome'
        else:
            self._device = 'sem'
        # Load current stage calibration and calculate transformation factors
        initial_eht = float(self.cfg['sem']['eht'])
        self.calibration_found = False
        self.load_stage_calibration(initial_eht)
        self.apply_stage_calibration()

        # Viewport (vp): centre position of visible area and scaling
        self._vp_centre_dx_dy = json.loads(
            self.cfg['viewport']['vp_centre_dx_dy'])
        self._vp_scale = float(self.cfg['viewport']['vp_scale'])
        self.update_vp_origin_dx_dy()

        # Slice-by-Slice Viewer (sv): scaling and offsets
        # Tiles and OVs have different scale factors.
        self._sv_scale_tile = float(self.cfg['viewport']['sv_scale_tile'])
        self._sv_scale_ov = float(self.cfg['viewport']['sv_scale_ov'])
        # Origin (= upper left corner) of the currently displayed tile
        # relative to the Slice-by-Slice Viewer origin.
        self.sv_tile_vx_vy = [int(self.cfg['viewport']['sv_offset_x_tile']),
                              int(self.cfg['viewport']['sv_offset_y_tile'])]
        # Origin of the current OV relative to the Slice-by-Slice Viewer origin
        self.sv_ov_vx_vy = [int(self.cfg['viewport']['sv_offset_x_ov']),
                            int(self.cfg['viewport']['sv_offset_y_ov'])]

    def save_to_cfg(self):
        """Save current parameters to the self.cfg ConfigParser object.
        The stage calibration parameters are saved to self.syscfg whenever
        the calibration is changed at runtime.
        """
        # Stage calibration parameters
        self.cfg[self._device]['stage_scale_factor_x'] = str(
            self.stage_calibration[0])
        self.cfg[self._device]['stage_scale_factor_y'] = str(
            self.stage_calibration[1])
        self.cfg[self._device]['stage_rotation_angle_x'] = str(
            self.stage_calibration[2])
        self.cfg[self._device]['stage_rotation_angle_y'] = str(
            self.stage_calibration[3])
        # Viewport parameters
        self.cfg['viewport']['vp_centre_dx_dy'] = str(
            utils.round_xy(self.vp_centre_dx_dy))
        self.cfg['viewport']['vp_scale'] = str(round(self.vp_scale, 3))
        self.cfg['viewport']['sv_scale_tile'] = str(
            round(self.sv_scale_tile, 3))
        self.cfg['viewport']['sv_scale_ov'] = str(round(self.sv_scale_ov, 3))
        self.cfg['viewport']['sv_offset_x_tile'] = str(self.sv_tile_vx_vy[0])
        self.cfg['viewport']['sv_offset_y_tile'] = str(self.sv_tile_vx_vy[1])
        self.cfg['viewport']['sv_offset_x_ov'] = str(self.sv_ov_vx_vy[0])
        self.cfg['viewport']['sv_offset_y_ov'] = str(self.sv_ov_vx_vy[1])

    def load_stage_calibration(self, eht):
        eht = int(eht * 1000)  # Dict keys in system config use volts, not kV
        try:
            calibration_params = json.loads(
                self.syscfg['stage'][self._device + '_calibration_params'])
            available_eht_keys = [int(s) for s in calibration_params.keys()]
        except:
            raise Exception(
                'Missing or corrupt calibration data. '
                'Check system configuration!')
        if eht in available_eht_keys:
            self.stage_calibration = calibration_params[str(eht)]
            self.calibration_found = True
        else:
            # Fallback option: nearest among the available EHT calibrations
            closest_eht = 1500  # default if no other closer EHT found.
            min_diff = abs(eht - closest_eht)
            for eht_choice in available_eht_keys:
                diff = abs(eht - eht_choice)
                if diff < min_diff:
                    min_diff = diff
                    closest_eht = eht_choice
            self.stage_calibration = calibration_params[str(closest_eht)]
            self.calibration_found = False

    def apply_stage_calibration(self):
        """(Re)load rotation and scale parameters and compute rotation
<<<<<<< HEAD
        matrix elements."""
        if self.cfg['sys']['use_microtome'] == 'True':
            device = 'microtome'
        else:
            device = 'sem'
        rot_x = float(self.cfg[device]['stage_rotation_angle_x'])
        rot_y = float(self.cfg[device]['stage_rotation_angle_y'])
        self.scale_x = float(self.cfg[device]['stage_scale_factor_x'])
        self.scale_y = float(self.cfg[device]['stage_scale_factor_y'])
        print(f'Using device {device} with:', rot_x, rot_y, self.scale_x, self.scale_y)
        angle_diff = rot_x - rot_y
        if cos(angle_diff) == 0:
=======
        matrix elements.
        """
        self.scale_x, self.scale_y, θ_x, θ_y = self.stage_calibration
        θ_diff = θ_x - θ_y
        if cos(θ_diff) == 0:
>>>>>>> 930f2a23
            raise ValueError('Illegal values of the stage rotation angles. '
                             'X and Y axes would coincide!')
        # Elements of the rotation matrix are precomputed here to enable
        # faster conversions between SEM and stage coordinates. The matrix
        # elements only change if the user recalibrates the stage.
        # Rotation matrix:   ⎛ a  b ⎞
        #                    ⎝ c  d ⎠
        self.rot_mat_a = cos(θ_y) / cos(θ_diff)
        self.rot_mat_b = -sin(θ_y) / cos(θ_diff)
        self.rot_mat_c = sin(θ_x) / cos(θ_diff)
        self.rot_mat_d = cos(θ_x) / cos(θ_diff)
        self.rot_mat_determinant = (
            self.rot_mat_a * self.rot_mat_d - self.rot_mat_b * self.rot_mat_c)
        if self.rot_mat_determinant == 0:
            raise ValueError('Illegal values of the stage rotation angles. '
                             'Rotation matrix determinant is zero!')

    def save_stage_calibration(self, eht, new_stage_calibration):
        """Save the new_stage_calibration for the specified eht in the system
        configuration.
        """
        self.stage_calibration = new_stage_calibration
        calibration_params = json.loads(
            self.syscfg['stage'][self._device + '_calibration_params'])
        eht = int(eht * 1000)  # Dict keys in system config use volts, not kV
        calibration_params[str(eht)] = self.stage_calibration
        self.syscfg['stage'][self._device + '_calibration_params'] = json.dumps(
            calibration_params)

    def convert_to_s(self, d_coordinates):
        """Convert SEM XY coordinates provided as a tuple or list into stage
        coordinates. The SEM coordinates [dx, dy] are multiplied with the
        rotation matrix.
        """
        dx, dy = d_coordinates
        stage_x = (self.rot_mat_a * dx + self.rot_mat_b * dy) * self.scale_x
        stage_y = (self.rot_mat_c * dx + self.rot_mat_d * dy) * self.scale_y
        return [stage_x, stage_y]

    def convert_to_d(self, s_coordinates):
        """Convert stage XY coordinates provided as a tuple or list into
        SEM coordinates. The stage coordinates are multiplied with the
        inverse of the rotation matrix.
        """
        stage_x, stage_y = s_coordinates
        stage_x /= self.scale_x
        stage_y /= self.scale_y
        dx = ((self.rot_mat_d * stage_x - self.rot_mat_b * stage_y)
              / self.rot_mat_determinant)
        dy = ((-self.rot_mat_c * stage_x + self.rot_mat_a * stage_y)
              / self.rot_mat_determinant)
        return [dx, dy]

    def convert_to_v(self, d_coordinates):
        """Convert SEM XY coordinates into Viewport window coordinates.
        These coordinates in units of pixels specify an object's location
        relative to the Viewport origin.
        """
        dx, dy = d_coordinates
        return [int((dx - self._vp_origin_dx_dy[0]) * self._vp_scale),
                int((dy - self._vp_origin_dx_dy[1]) * self._vp_scale)]

    def convert_to_sv(self, d_coordinates, tile_display=True):
        """Convert SEM coordinates in microns (relative to image origin) to
        pixel coordinates in Slice-by-Slice Viewer.
        """
        dx, dy = d_coordinates
        if tile_display:
            scale = self._sv_scale_tile
            offset_x, offset_y = self.sv_tile_vx_vy
        else:
            scale = self._sv_scale_ov
            offset_x, offset_y = self.sv_ov_vx_vy
        return [int(dx * scale + offset_x), int(dy * scale + offset_y)]

    @property
    def vp_centre_dx_dy(self):
        return self._vp_centre_dx_dy

    @vp_centre_dx_dy.setter
    def vp_centre_dx_dy(self, dx_dy):
        self._vp_centre_dx_dy = list(dx_dy)
        self.update_vp_origin_dx_dy()

    @property
    def vp_scale(self):
        return self._vp_scale

    @vp_scale.setter
    def vp_scale(self, new_scale):
        self._vp_scale = new_scale
        self.update_vp_origin_dx_dy()

    def update_vp_origin_dx_dy(self):
        """Recalculate the coordinates of the upper left corner of the visible
        area in the Viewport.
        """
        dx, dy = self._vp_centre_dx_dy
        self._vp_origin_dx_dy = [
            dx - 0.5 * utils.VP_WIDTH / self._vp_scale,
            dy - 0.5 * utils.VP_HEIGHT / self._vp_scale]

    @property
    def sv_scale_tile(self):
        return self._sv_scale_tile

    @sv_scale_tile.setter
    def sv_scale_tile(self, new_scale):
        old_scale = self._sv_scale_tile
        self._sv_scale_tile = new_scale
        self.sv_tile_vx_vy = self._adjust_sv_offset(self.sv_tile_vx_vy,
                                                    new_scale / old_scale)
    @property
    def sv_scale_ov(self):
        return self._sv_scale_ov

    @sv_scale_ov.setter
    def sv_scale_ov(self, new_scale):
        old_scale = self._sv_scale_ov
        self._sv_scale_ov = new_scale
        self.sv_ov_vx_vy = self._adjust_sv_offset(self.sv_ov_vx_vy,
                                                  new_scale / old_scale)

    def _adjust_sv_offset(self, old_vx_vy, zoom_ratio):
        """Adjust the origin coordinates (= offset) of the tile/OV displayed
        in the Slice-by-Slice Viewer.
        """
        old_vx, old_vy = old_vx_vy
        dx = utils.VP_WIDTH // 2 - old_vx
        dy = utils.VP_HEIGHT // 2 - old_vy
        return [int(old_vx - zoom_ratio * dx + dx),
                int(old_vy - zoom_ratio * dy + dy)]<|MERGE_RESOLUTION|>--- conflicted
+++ resolved
@@ -116,26 +116,11 @@
 
     def apply_stage_calibration(self):
         """(Re)load rotation and scale parameters and compute rotation
-<<<<<<< HEAD
-        matrix elements."""
-        if self.cfg['sys']['use_microtome'] == 'True':
-            device = 'microtome'
-        else:
-            device = 'sem'
-        rot_x = float(self.cfg[device]['stage_rotation_angle_x'])
-        rot_y = float(self.cfg[device]['stage_rotation_angle_y'])
-        self.scale_x = float(self.cfg[device]['stage_scale_factor_x'])
-        self.scale_y = float(self.cfg[device]['stage_scale_factor_y'])
-        print(f'Using device {device} with:', rot_x, rot_y, self.scale_x, self.scale_y)
-        angle_diff = rot_x - rot_y
-        if cos(angle_diff) == 0:
-=======
         matrix elements.
         """
         self.scale_x, self.scale_y, θ_x, θ_y = self.stage_calibration
         θ_diff = θ_x - θ_y
         if cos(θ_diff) == 0:
->>>>>>> 930f2a23
             raise ValueError('Illegal values of the stage rotation angles. '
                              'X and Y axes would coincide!')
         # Elements of the rotation matrix are precomputed here to enable
