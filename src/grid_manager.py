# -*- coding: utf-8 -*-

# ==============================================================================
#   This source file is part of SBEMimage (github.com/SBEMimage)
#   (c) 2018-2020 Friedrich Miescher Institute for Biomedical Research, Basel,
#   and the SBEMimage developers.
#   This software is licensed under the terms of the MIT License.
#   See LICENSE.txt in the project root folder.
# ==============================================================================

"""This module manages the grids. It can add, delete and modify grids, and read
parameters from existing grids. Naming convention for coordinates: s for stage,
d for SEM, p for pixels. Relative coordinates are relative to the grid origin.
Absolute coordinates are relative to the stage origin.
The instance of the GridManager class used throughout SBEMimage is self.gm
(gm short for grid_manager).
The attributes of grids and tiles can be accessed with square brackets, for
example:
self.gm[grid_index].rotation  (rotation angle of specified grid)
self.gm[grid_index][tile_index].sx_sy  (stage position of specified tile)
"""

import os
import json
import yaml
<<<<<<< HEAD
from typing import List, Optional
=======
import copy
import itertools
>>>>>>> 445f27cf

import numpy as np
from statistics import mean
from math import sqrt, radians, sin, cos
from PyQt5.QtGui import QPixmap
import scipy
import utils


class Tile:
    """Store the positions of a tile, its working distance and stigmation
    parameters, and whether the tile is active and used as a reference tile.
    Note that the tile size and all acquisition parameters are set in
    class Grid because all tiles in a grid have the same size and
    acquisition parameters.
    """

    # TBD: Keep this class or include as dict in class Grid?
    # Or make this a dataclass (new in Python 3.7)?

    def __init__(self, px_py=(0, 0), dx_dy=(0, 0), sx_sy=(0, 0),
                 wd=0, stig_xy=(0, 0), tile_active=False,
                 autofocus_active=False, wd_grad_active=False):
        # Relative pixel (p) coordinates of the tile, unrotated grid:
        # Upper left (origin) tile: 0, 0
        self.px_py = np.array(px_py)
        # Relative SEM (d) coordinates (distances as shown in SEM images)
        # with grid rotation applied (if theta > 0)
        self.dx_dy = np.array(dx_dy)
        # Absolute stage coordinates in microns. The stage calibration
        # parameters are needed to calculate these coordinates.
        self.sx_sy = np.array(sx_sy)
        # wd: working distance in m
        self.wd = wd
        # stig_xy: stigmation parameters in %
        self.stig_xy = stig_xy
        # The following booleans indicate whether the tile
        # is active (= will be acquired), and whether it is used as a
        # reference tile for the autofocus (af) and the focus gradient (grad).
        self.tile_active = tile_active
        self.autofocus_active = autofocus_active
        self.wd_grad_active = wd_grad_active
        self.preview_img = None

    @property
    def preview_src(self):
        return self._preview_src

    @preview_src.setter
    def preview_src(self, src):
        self._preview_src = src
        if os.path.isfile(src):
            try:
                self.preview_img = QPixmap(src)
            except:
                self.preview_img = None
        else:
            self.preview_img = None


class Grid:
    """Store all grid parameters and a list of Tile objects."""

    def __init__(self, coordinate_system, sem,
                 active=True, origin_sx_sy=(0, 0), sw_sh=(0, 0), rotation=0,
                 size=(5, 5), overlap=200, row_shift=0, active_tiles=None,
                 frame_size=(4096, 3072), frame_size_selector=4,
                 pixel_size=10.0, dwell_time=0.8, dwell_time_selector=4,
                 display_colour=0, acq_interval=1, acq_interval_offset=0,
                 wd_stig_xy=(0, 0, 0), use_wd_gradient=False,
                 wd_gradient_ref_tiles=None,
                 wd_gradient_params=None):
        self.cs = coordinate_system
        self.sem = sem
        if active_tiles is None:
            active_tiles = []
        if wd_gradient_ref_tiles is None:
            wd_gradient_ref_tiles = [-1, -1, -1]
        if wd_gradient_params is None:
            wd_gradient_params = [0, 0, 0]
        # If auto_update_tile_positions is True, every change to an attribute
        # that influences the tile positions (for example, rotation or overlap)
        # will automatically update the tile positions (default behaviour).
        # For the initialization of the grid here in __init__,
        # auto_update_tile_positions is first set to False to avoid repeated
        # tile position updates. After initialization is complete, it is set
        # to True.
        self.auto_update_tile_positions = False

        # The origin of the grid (origin_sx_sy) is the stage position of tile 0.
        self._origin_sx_sy = np.array(origin_sx_sy)
        self._origin_dx_dy = self.cs.convert_s_to_d(origin_sx_sy)
        # Size of the grid: [rows, cols]
        self._size = size
        self.number_tiles = self.size[0] * self.size[1]
        self.sw_sh = sw_sh
        # Rotation in degrees
        self.rotation = rotation
        # Overlap between neighbouring tiles in pixels
        self.overlap = overlap
        # Every other row of tiles is shifted by row_shift (number of pixels)
        self.row_shift = row_shift
        # The boolean active indicates whether the grid will be acquired
        # or skipped.
        self.active = active
        self.frame_size = frame_size
        # Setting the frame_size_selector will automatically update the frame
        # size.
        self.frame_size_selector = frame_size_selector
        # Pixel size in nm (float)
        self.pixel_size = pixel_size
        # Dwell time in microseconds (float)
        self.dwell_time = dwell_time
        self.dwell_time_selector = dwell_time_selector
        # Colour of the grid in the Viewport. See utils.COLOUR_SELECTOR
        self.display_colour = display_colour
        self.acq_interval = acq_interval
        self.acq_interval_offset = acq_interval_offset
        self.wd_stig_xy = list(wd_stig_xy)
        self.use_wd_gradient = use_wd_gradient
        self.__tiles = []
        self.initialize_tiles()
        self.update_tile_positions()
        # Restore default for updating tile positions
        self.auto_update_tile_positions = True
        # active_tiles: a list of tile numbers that are active in this grid
        self.active_tiles = active_tiles
        # Set wd_gradient_ref_tiles, which will set the bool flags in
        # self.__tiles
        self.wd_gradient_ref_tiles = wd_gradient_ref_tiles
        self.wd_gradient_params = wd_gradient_params
        #----- MagC variables -----#
        # used in MagC: these autofocus locations are defined relative to the
        # center of the non-rotated grid. Use setter and getter
        self.magc_autofocus_points_source = []
        self.magc_polyroi_points_source = []

        #--------------------------#

    @property
    def magc_polyroi_points(self):
        """The vertices of the ROI polygon"""
        return self.magc_convert_to_current_grid(
            self.magc_polyroi_points_source)

    def magc_add_polyroi_point(self, input_poly_point):
        """Add point only if it creates a convex polygon """
        transformed_poly_point = self.magc_convert_to_source(
            [input_poly_point])[0]

        if len(self.magc_polyroi_points_source) < 3:
            self.magc_polyroi_points_source.append(
                transformed_poly_point)
            return
        else:
            self.magc_polyroi_points_source.append(
                transformed_poly_point)
            # check polygon
            if utils.is_valid_polygon(
                self.magc_polyroi_points_source):
                return
            else:
                del self.magc_polyroi_points_source[-1]

            # # for i in range(len(self.magc_polyroi_points_source) + 1):
                # # # insert new point
                # # self.magc_polyroi_points_source.append(
                    # # transformed_poly_point)
                # # # check polygon
                # # if utils.is_valid_polygon(
                    # # self.magc_polyroi_points_source):
                    # # return
                # # else:
                    # # del self.magc_polyroi_points_source[-1]
                # # # rotate polygon and try again
                # # self.magc_polyroi_points_source = (
                    # # self.magc_polyroi_points_source[1:]
                    # # + self.magc_polyroi_points_source[:1])

    def magc_delete_last_polyroi_point(self):
        if self.magc_polyroi_points_source != []:
            del self.magc_polyroi_points_source[-1]

    def magc_delete_polyroi(self):
        self.magc_polyroi_points_source = []

    @property
    def magc_autofocus_points(self):
        """The magc_autofocus_points_source are in non-rotated grid coordinates
        without wafer transform.
        This getter calculates the af_points according to current
        grid location and rotation in stage coordinates"""

        return self.magc_convert_to_current_grid(
            self.magc_autofocus_points_source)

    def magc_add_autofocus_point(self, input_af_point):
        """input_af_point is in stage coordinates of
        the translated, rotated grid.
        This function takes care of transforming the input af_point to
        the coordinates relative to a non-translated, non-rotated grid
        in source pixel coordinates (LM wafer image)"""

        transformed_af_point = self.magc_convert_to_source(
            [input_af_point])[0]

        self.magc_autofocus_points_source.append(
            transformed_af_point)

    def magc_delete_last_autofocus_point(self):
        if self.magc_autofocus_points_source != []:
            del self.magc_autofocus_points_source[-1]

    def magc_delete_autofocus_points(self):
        self.magc_autofocus_points_source = []

    def magc_convert_to_current_grid(self, input_points):
        if input_points == []:
            return []

        transformed_points = []

        grid_center_c = np.dot(self.centre_sx_sy, [1,1j])
        for point in input_points:
            point_c = np.dot(point, [1,1j])
            transformed_point_c = (
                grid_center_c
                + point_c
                    * np.exp(1j * np.radians(self.rotation)))

            transformed_point = (
                np.real(transformed_point_c),
                np.imag(transformed_point_c))

            if self.cs.magc_wafer_calibrated:
                (transformed_point_x,
                transformed_point_y) = utils.applyAffineT(
                    [transformed_point[0]],
                    [transformed_point[1]],
                    self.magc_wafer_transform)
                transformed_point = (
                    transformed_point_x[0],
                    transformed_point_y[0])

            transformed_points.append(
                transformed_point)

        return transformed_points

    def magc_convert_to_source(self, input_points):
        transformed_points = []

        # _c indicates complex number
        grid_center_c = np.dot(
            self.centre_sx_sy,
            [1,1j])

        # updating input_points if wafer_calibrated
        # overwriting same variable
        if self.cs.magc_wafer_calibrated:
            (transformed_points_x,
            transformed_points_y ) = utils.applyAffineT(
                [input_point[0] for input_point in input_points],
                [input_point[1] for input_point in input_points],
                utils.invertAffineT(self.magc_wafer_transform))
            input_points = [
                (transformed_point_x, transformed_point_y)
                for transformed_point_x, transformed_point_y
                in zip(transformed_points_x, transformed_points_y)]

        for point in input_points:
            point_c = np.dot(
                point,
                [1,1j])

            transformed_point_c = (
                (point_c - grid_center_c)
                * np.exp(1j * np.radians(-self.rotation)))

            transformed_point = (
                np.real(transformed_point_c),
                np.imag(transformed_point_c))

            transformed_points.append(transformed_point)
        return transformed_points

    def __getitem__(self, tile_index):
        """Return the Tile object selected by tile_index."""
        if tile_index < self.number_tiles:
            return self.__tiles[tile_index]
        else:
            return None

    def initialize_tiles(self):
        """Create list of tile objects with default parameters."""
        self.__tiles = [Tile() for i in range(self.number_tiles)]

    def update_tile_positions(self):
        """Calculate tile positions relative to the grid origin in pixel
        coordinates (unrotated), in SEM coordinates taking into account
        rotation, and absolute stage positions. This method must be called
        when a new grid is created or an existing grid is changed in order
        to update the coordinates.
        """
        rows, cols = self.size
        width_p, height_p = self.frame_size
        theta = radians(self.rotation)

        for y_pos in range(rows):
            for x_pos in range(cols):
                tile_index = x_pos + y_pos * cols
                x_coord = x_pos * (width_p - self.overlap)
                y_coord = y_pos * (height_p - self.overlap)
                # Introduce alternating shift in x direction
                # to avoid quadruple beam exposure:
                x_shift = self.row_shift * (y_pos % 2)
                x_coord += x_shift
                # Save position (non-rotated)
                self.__tiles[tile_index].px_py = np.array([x_coord, y_coord])
                if theta > 0:
                    # Rotate coordinates
                    x_coord_rot = x_coord * cos(theta) - y_coord * sin(theta)
                    y_coord_rot = x_coord * sin(theta) + y_coord * cos(theta)
                    x_coord, y_coord = x_coord_rot, y_coord_rot
                # Save SEM coordinates in microns (include rotation)
                self.__tiles[tile_index].dx_dy = np.array([
                    x_coord * self.pixel_size / 1000,
                    y_coord * self.pixel_size / 1000])

        # Now calculate absolute stage positions.
        for tile in self.__tiles:
            tile.sx_sy = self.cs.convert_d_to_s(tile.dx_dy) + self.origin_sx_sy

    def calculate_wd_gradient(self):
        """Calculate the working distance gradient for this grid using
        the three reference tiles. At the moment, this method requires
        that the three reference tiles form a right-angled triangle. This
        could be made more flexible.
        """
        success = True
        ref_tiles = self.wd_gradient_ref_tiles
        if ref_tiles[0] >= 0:
            row_length = self.size[1]
            row0 = ref_tiles[0] // row_length
            row1 = ref_tiles[1] // row_length
            # Tile1 must be right of Tile0 and in the same row:
            if (ref_tiles[1] > ref_tiles[0]) and (row0 == row1):
                x_diff = ref_tiles[1] - ref_tiles[0]
                slope_x = (self.__tiles[ref_tiles[0]].wd
                           - self.__tiles[ref_tiles[1]].wd)/x_diff
            else:
                success = False
            # Tile3 must be below Tile0 and in the same column:
            col0 = ref_tiles[0] % row_length
            col2 = ref_tiles[2] % row_length
            if (ref_tiles[2] > ref_tiles[0]) and (col0 == col2):
                y_diff = (ref_tiles[2] - ref_tiles[0]) // row_length
                slope_y = (self.__tiles[ref_tiles[0]].wd
                           - self.__tiles[ref_tiles[2]].wd)/y_diff
            else:
                success = False

            if success:
                self.wd_gradient_params[1] = round(slope_x, 12)
                self.wd_gradient_params[2] = round(slope_y, 12)
                # Calculate wd at the origin of the grid:
                x_diff_origin = ref_tiles[0] % row_length
                y_diff_origin = ref_tiles[0] // row_length
                wd_at_origin = round(
                    self.__tiles[ref_tiles[0]].wd
                    - (x_diff_origin * slope_x)
                    - (y_diff_origin * slope_y), 9)
                self.wd_gradient_params[0] = wd_at_origin

                # Update wd for full grid:
                for y_pos in range(self.size[0]):
                    for x_pos in range(self.size[1]):
                        tile_index = y_pos * row_length + x_pos
                        self.__tiles[tile_index].wd = (
                            wd_at_origin
                            + x_pos * slope_x
                            + y_pos * slope_y)
        else:
            success = False
        return success

    @property
    def origin_sx_sy(self):
        return self._origin_sx_sy

    @origin_sx_sy.setter
    def origin_sx_sy(self, sx_sy):
        self._origin_sx_sy = np.array(sx_sy)
        self._origin_dx_dy = self.cs.convert_s_to_d(sx_sy)
        if self.auto_update_tile_positions:
            self.update_tile_positions()

    @property
    def origin_dx_dy(self):
        return self._origin_dx_dy

    @origin_dx_dy.setter
    def origin_dx_dy(self, dx_dy):
        self._origin_dx_dy = np.array(dx_dy)
        self._origin_sx_sy = self.cs.convert_d_to_s(dx_dy)
        if self.auto_update_tile_positions:
            self.update_tile_positions()

    @property
    def centre_sx_sy(self) -> np.ndarray:
        """Calculate the centre coordinates of the grid as the midpoint
        between the origin (= first tile) and last tile of the grid."""
        return (self._origin_sx_sy + self.__tiles[-1].sx_sy) / 2

    @centre_sx_sy.setter
    def centre_sx_sy(self, sx_sy: np.ndarray):
        self.origin_sx_sy = self._origin_sx_sy + sx_sy - self.centre_sx_sy

    @property
    def centre_dx_dy(self):
        return self.cs.convert_s_to_d(self.centre_sx_sy)

    @property
    def rotation(self):
        return self._rotation

    @rotation.setter
    def rotation(self, new_rotation):
        self._rotation = new_rotation
        if self.auto_update_tile_positions:
            self.update_tile_positions()

    def rotate_around_grid_centre(self, centre_dx, centre_dy):
        """Update the grid origin after rotating the grid around the
        grid centre by the current rotation angle.
        """
        # Calculate origin of the unrotated grid:
        origin_dx = centre_dx - self.width_d() / 2 + self.tile_width_d() / 2
        origin_dy = centre_dy - self.height_d() / 2 + self.tile_height_d() / 2
        # Rotate grid origin around grid centre:
        theta = radians(self.rotation)
        if theta > 0:
            origin_dx -= centre_dx
            origin_dy -= centre_dy
            origin_dx_rot = origin_dx * cos(theta) - origin_dy * sin(theta)
            origin_dy_rot = origin_dx * sin(theta) + origin_dy * cos(theta)
            origin_dx = origin_dx_rot + centre_dx
            origin_dy = origin_dy_rot + centre_dy
        # Update grid with the new origin:
        self.origin_sx_sy = self.cs.convert_d_to_s((origin_dx, origin_dy))

    def tile_positions_p(self) -> List[np.ndarray]:
        """Return list of relative pixel positions of all tiles in the grid."""
        return [self.__tiles[t].px_py for t in range(self.number_tiles)]

    def gapped_tile_positions_p(self):
        """Return unrotated tile positions in pixel coordinates with gaps
        between the tiles. The gaps are 5% of tile width/height.
        """
        gapped_tile_positions = {}
        rows, cols = self.size
        width_p, height_p = self.frame_size
        for y_pos in range(rows):
            for x_pos in range(cols):
                tile_index = x_pos + y_pos * cols
                x_coord = 1.05 * x_pos * width_p
                y_coord = 1.05 * y_pos * height_p
                x_coord += self.row_shift * (y_pos % 2)
                gapped_tile_positions[tile_index] = [x_coord, y_coord]
        return gapped_tile_positions

    @property
    def size(self):
        return self._size

    @size.setter
    def size(self, new_size):
        """Change the size (rows, cols) of the specified grid. Preserve
        current pattern of actives tiles and tile parameters when grid
        is extended.
        """
        if self._size != list(new_size):
            old_rows, old_cols = self._size
            old_number_tiles = old_rows * old_cols
            new_rows, new_cols = new_size
            new_number_tiles = new_rows * new_cols
            self._size = list(new_size)
            self.number_tiles = new_number_tiles
            # Save old tile objects
            old_tiles = self.__tiles
            # Initialize new tile list
            self.initialize_tiles()
            new_active_tiles = []
            new_wd_gradient_ref_tiles = []
            # Preserve locations of active tiles and settings
            for t in range(old_number_tiles):
                # Calculate coordinate in grid of old size:
                x_pos = t % old_cols
                y_pos = t // old_cols
                # Calculate tile number in new grid:
                if (x_pos < new_cols) and (y_pos < new_rows):
                    new_t = x_pos + y_pos * new_cols
                    # Use tile from previous grid at the new position
                    self.__tiles[new_t] = old_tiles[t]
                    if self.__tiles[new_t].tile_active:
                        new_active_tiles.append(new_t)
                    if self.__tiles[new_t].wd_grad_active:
                        new_wd_gradient_ref_tiles.append(new_t)
            self.active_tiles = new_active_tiles
            self.wd_gradient_ref_tiles = (
                new_wd_gradient_ref_tiles)
            if self.auto_update_tile_positions:
                self.update_tile_positions()

    def width_p(self):
        """Return width of the grid in pixels."""
        columns = self.size[1]
        return (columns * self.frame_size[0] - (columns - 1) * self.overlap
                + self.row_shift)

    def height_p(self):
        """Return height of the grid in pixels."""
        rows = self.size[0]
        return rows * self.frame_size[1] - (rows - 1) * self.overlap

    def width_d(self):
        """Return width of the grid in micrometres."""
        return self.width_p() * self.pixel_size / 1000

    def height_d(self):
        """Return height of the grid in micrometres."""
        return self.height_p() * self.pixel_size / 1000

    def number_rows(self):
        return self.size[0]

    def number_cols(self):
        return self.size[1]

    @property
    def overlap(self):
        return self._overlap

    @overlap.setter
    def overlap(self, new_overlap):
        self._overlap = new_overlap
        if self.auto_update_tile_positions:
            self.update_tile_positions()

    @property
    def row_shift(self):
        return self._row_shift

    @row_shift.setter
    def row_shift(self, new_row_shift):
        self._row_shift = new_row_shift
        if self.auto_update_tile_positions:
            self.update_tile_positions()

    def display_colour_rgb(self):
        return utils.COLOUR_SELECTOR[self.display_colour]

    def set_display_colour(self, colour):
        self.display_colour = colour

    # Note: At the moment, all supported SEMs use a frame size selector that
    # determines the frame size. Changing the frame size selector automatically
    # updates the frame size (width, height), which is stored separately.
    # TODO: To support custom (individually settable) frame sizes, the frame
    # size selector can be set to -1 and SBEMimage would then use the stored
    # frame size.
    @property
    def frame_size_selector(self):
        return self._frame_size_selector

    @frame_size_selector.setter
    def frame_size_selector(self, selector):
        self._frame_size_selector = selector
        # Update explicit storage of frame size:
        if selector is not None and selector < len(self.sem.STORE_RES):
            self.frame_size = self.sem.STORE_RES[selector]
        if self.auto_update_tile_positions:
            self.update_tile_positions()

    def tile_width_p(self):
        """Return tile width in pixels."""
        return self.frame_size[0]

    def tile_height_p(self):
        """Return tile height in pixels."""
        return self.frame_size[1]

    def tile_width_d(self):
        """Return tile width in microns."""
        return self.frame_size[0] * self.pixel_size / 1000

    def tile_height_d(self):
        """Return tile height in microns."""
        return self.frame_size[1] * self.pixel_size / 1000

    @property
    def pixel_size(self):
        return self._pixel_size

    @pixel_size.setter
    def pixel_size(self, new_pixel_size):
        self._pixel_size = new_pixel_size
        if self.auto_update_tile_positions:
            self.update_tile_positions()

    @property
    def dwell_time_selector(self):
        return self._dwell_time_selector

    @dwell_time_selector.setter
    def dwell_time_selector(self, selector):
        self._dwell_time_selector = selector
        # Update explict storage of dwell times
        if selector < len(self.sem.DWELL_TIME):
            self.dwell_time = self.sem.DWELL_TIME[selector]

    def number_active_tiles(self):
        return len(self.active_tiles)

    def active_tile_selector_list(self):
        return ['Tile %d' % t for t in self.active_tiles]

    def tile_selector_list(self):
        return ['Tile %d' % t for t in range(self.number_tiles)]

    @property
    def wd_gradient_ref_tiles(self):
        return self._wd_gradient_ref_tiles

    @wd_gradient_ref_tiles.setter
    def wd_gradient_ref_tiles(self, ref_tiles):
        if len(ref_tiles) != 3:
            self._wd_gradient_ref_tiles = [-1, -1, -1]
        else:
            for i in range(3):
                if ref_tiles[i] > self.number_tiles:
                    ref_tiles[i] = -1
            self._wd_gradient_ref_tiles = ref_tiles
            # Set bool flags for ref tiles
            for tile_index in range(self.number_tiles):
                self.__tiles[tile_index].wd_grad_active = (
                    tile_index in ref_tiles)

    def wd_gradient_ref_tile_selector_list(self):
        selector_list = []
        for tile_index in self.wd_gradient_ref_tiles:
            if tile_index >= 0:
                selector_list.append('Tile %d' % tile_index)
            else:
                selector_list.append('No tile selected')
        return selector_list

    def slice_active(self, slice_counter):
        offset = self.acq_interval_offset
        if slice_counter >= offset:
            return (slice_counter - offset) % self.acq_interval == 0
        return False

    def set_wd_for_all_tiles(self, wd):
        """Set the same working distance for all tiles in the grid."""
        for tile in self.__tiles:
            tile.wd = wd

    def set_wd_stig_xy_for_uninitialized_tiles(self, wd, stig_xy):
        """Set all tiles that are uninitialized to specified working
        distance and stig_xy."""
        for tile in self.__tiles:
            if tile.wd == 0:
                tile.wd = wd
                tile.stig_xy = stig_xy

    def average_wd(self):
        """Return the average working distance of all tiles in the grid
        for which the working distance has been set."""
        wd_list = []
        for tile in self.__tiles:
            # Tiles with wd == 0 are ignored.
            if tile.wd > 0:
                wd_list.append(tile.wd)
        if wd_list:
            return mean(wd_list)
        else:
            return None

    def average_wd_of_autofocus_ref_tiles(self):
        wd_list = []
        for tile in self.__tiles:
            if tile.autofocus_active:
                wd_list.append(tile.wd)
        if wd_list:
            return mean(wd_list)
        else:
            return None

    def set_stig_xy_for_all_tiles(self, stig_xy):
        """Set the same stigmation parameters for all tiles in the grid."""
        for tile in self.__tiles:
            tile.stig_xy = stig_xy

    def average_stig_xy(self):
        """Return the average stigmation parameters of all tiles in the grid
        for which these parameters have been set."""
        stig_x_list = []
        stig_y_list = []
        for tile in self.__tiles:
            if tile.wd > 0:
                # A working distance of 0 means that focus parameters have
                # not been set for this tile and it can be disregarded.
                stig_x_list.append(tile.stig_xy[0])
                stig_y_list.append(tile.stig_xy[1])
        if stig_x_list:
            return mean(stig_x_list), mean(stig_y_list)
        else:
            return None, None

    def average_stig_xy_of_autofocus_ref_tiles(self):
        stig_x_list = []
        stig_y_list = []
        for tile in self.__tiles:
            if tile.autofocus_active:
                stig_x, stig_y = tile.stig_xy
                stig_x_list.append(stig_x)
                stig_y_list.append(stig_y)
        if stig_x_list and stig_y_list:
            return [mean(stig_x_list), mean(stig_y_list)]
        else:
            return [None, None]

    def reset_wd_stig_xy(self):
        for tile in self.__tiles:
            tile.wd = 0
            tile.stig_xy = 0

    def distance_between_tiles(self, tile_index1, tile_index2) -> float:
        """Compute the distance between two tile centres in microns."""
        dx1, dy1 = self.__tiles[tile_index1].dx_dy
        dx2, dy2 = self.__tiles[tile_index2].dx_dy
        return sqrt((dx1 - dx2)**2 + (dy1 - dy2)**2)

    @property
    def active_tiles(self):
        return self._active_tiles

    @active_tiles.setter
    def active_tiles(self, new_active_tiles):
        # Remove out-of-range active tiles
        self._active_tiles = [tile_index for tile_index in new_active_tiles
                              if tile_index < self.number_tiles]
        # Set boolean flags to True for active tiles, otherwise to False
        for tile_index in range(self.number_tiles):
            if tile_index in new_active_tiles:
                self.__tiles[tile_index].tile_active = True
            else:
                self.__tiles[tile_index].tile_active = False
        # Update tile acquisition order
        self.sort_tile_acq_order()

    def activate_tile(self, tile_index):
        """Set tile with tile_index to status 'active' (will be acquired)."""
        self.__tiles[tile_index].tile_active = True
        self._active_tiles.append(tile_index)
        self.sort_tile_acq_order()

    def deactivate_tile(self, tile_index):
        """Set tile with tile_index to status 'inactive' (will not be
        acquired).
        """
        self.__tiles[tile_index].tile_active = False
        self._active_tiles.remove(tile_index)
        self.sort_tile_acq_order()

    def toggle_active_tile(self, tile_index):
        """Toggle active/inactive status of tile with tile_index and return
        message for log."""
        if self.__tiles[tile_index].tile_active:
            self.deactivate_tile(tile_index)
            return ' deactivated.'
        else:
            self.activate_tile(tile_index)
            return ' activated.'

    def deactivate_all_tiles(self):
        for tile in self.__tiles:
            tile.tile_active = False
        self._active_tiles = []

    def activate_all_tiles(self):
        self.active_tiles = [t for t in range(self.number_tiles)]

    def sort_tile_acq_order(self):
        """Use snake pattern to minimize number of long motor moves.
        This could be optimized further."""
        rows, cols = self.size
        ordered_active_tiles = []
        for row_pos in range(rows):
            if (row_pos % 2 == 0):
                start_col, end_col, step = 0, cols, 1
            else:
                start_col, end_col, step = cols-1, -1, -1
            for col_pos in range(start_col, end_col, step):
                tile_index = row_pos * cols + col_pos
                if self.__tiles[tile_index].tile_active:
                    ordered_active_tiles.append(tile_index)
        self._active_tiles = ordered_active_tiles

    def tile_bounding_box(self, tile_index):
        """Return the bounding box of the specified tile in SEM coordinates."""
        grid_origin_dx, grid_origin_dy = self.origin_dx_dy
        tile_dx, tile_dy = self.__tiles[tile_index].dx_dy
        tile_width_d = self.tile_width_d()
        tile_height_d = self.tile_height_d()
        # Calculate bounding box (unrotated):
        top_left_dx = grid_origin_dx + tile_dx - tile_width_d/2
        top_left_dy = grid_origin_dy + tile_dy - tile_height_d/2
        points_x = [top_left_dx, top_left_dx + tile_width_d,
                    top_left_dx, top_left_dx + tile_width_d]
        points_y = [top_left_dy, top_left_dy,
                    top_left_dy + tile_height_d, top_left_dy + tile_height_d]
        theta = radians(self.rotation)
        if theta > 0:
            pivot_dx = top_left_dx + tile_width_d/2
            pivot_dy = top_left_dy + tile_height_d/2
            for i in range(4):
                points_x[i] -= pivot_dx
                points_y[i] -= pivot_dy
                x_rot = points_x[i] * cos(theta) - points_y[i] * sin(theta)
                y_rot = points_x[i] * sin(theta) + points_y[i] * cos(theta)
                points_x[i] = x_rot + pivot_dx
                points_y[i] = y_rot + pivot_dy
        # Find the maximum and minimum x and y coordinates:
        max_dx, min_dx = max(points_x), min(points_x)
        max_dy, min_dy = max(points_y), min(points_y)

        return min_dx, max_dx, min_dy, max_dy

    def tile_cycle_time(self):
        """Calculate cycle time from SmartSEM data."""
        size_selector = self.frame_size_selector
        scan_speed = self.sem.DWELL_TIME.index(self.dwell_time)
        return self.sem.CYCLE_TIME[size_selector][scan_speed] + 0.2

    def autofocus_ref_tiles(self):
        """Return tile indices of autofocus ref tiles in this grid."""
        autofocus_ref_tiles = []
        for tile_index in range(self.number_tiles):
            if self.__tiles[tile_index].autofocus_active:
                autofocus_ref_tiles.append(tile_index)
        return autofocus_ref_tiles

    def clear_all_tile_previews(self):
        """Clear all preview images in this grid."""
        for tile in self.__tiles:
            tile.preview_src = ''  # Setter will set preview_img to None


class GridManager:

    def __init__(self, config, sem, coordinate_system):
        self.cfg = config
        self.sem = sem
        self.cs = coordinate_system
        self.template_grid_index = 0
        # Load grid parameters stored as lists in configuration.
        self.number_grids = int(self.cfg['grids']['number_grids'])
        grid_active = json.loads(self.cfg['grids']['grid_active'])
        origin_sx_sy = json.loads(self.cfg['grids']['origin_sx_sy'])
        if 'sw_sh' in self.cfg['grids']:
            # * backward compatibility
            sw_sh = json.loads(self.cfg['grids']['sw_sh'])
        rotation = json.loads(self.cfg['grids']['rotation'])
        size = json.loads(self.cfg['grids']['size'])
        overlap = json.loads(self.cfg['grids']['overlap'])
        row_shift = json.loads(self.cfg['grids']['row_shift'])
        active_tiles = json.loads(self.cfg['grids']['active_tiles'])
        frame_size = json.loads(self.cfg['grids']['tile_size'])
        frame_size_selector = json.loads(
            self.cfg['grids']['tile_size_selector'])
        pixel_size = json.loads(self.cfg['grids']['pixel_size'])
        dwell_time = json.loads(self.cfg['grids']['dwell_time'])
        dwell_time_selector = json.loads(
            self.cfg['grids']['dwell_time_selector'])
        display_colour = json.loads(self.cfg['grids']['display_colour'])
        wd_stig_xy = json.loads(self.cfg['grids']['wd_stig_xy'])
        acq_interval = json.loads(self.cfg['grids']['acq_interval'])
        acq_interval_offset = json.loads(
            self.cfg['grids']['acq_interval_offset'])
        use_wd_gradient = json.loads(
            self.cfg['grids']['use_wd_gradient'])
        wd_gradient_ref_tiles = json.loads(
            self.cfg['grids']['wd_gradient_ref_tiles'])
        wd_gradient_params = json.loads(
            self.cfg['grids']['wd_gradient_params'])

        # Backward compatibility for loading older config files
        if len(grid_active) < self.number_grids:
            grid_active = [1] * self.number_grids
        if len(wd_stig_xy) < self.number_grids:
            wd_stig_xy = [[0, 0, 0]] * self.number_grids
        if len(wd_gradient_params) < self.number_grids:
            wd_gradient_params = [[0, 0, 0]] * self.number_grids

        # Create a list of grid objects with the parameters read from
        # the user configuration.
        self.__grids = []
        for i in range(self.number_grids):
            # * backward compatibility sw_sh[i] -> (0, 0)
            grid = Grid(self.cs, self.sem, grid_active[i] == 1, origin_sx_sy[i], (0, 0),    # replace with sw_sh[i]
                        rotation[i], size[i], overlap[i], row_shift[i],
                        active_tiles[i], frame_size[i], frame_size_selector[i],
                        pixel_size[i], dwell_time[i], dwell_time_selector[i],
                        display_colour[i], acq_interval[i],
                        acq_interval_offset[i], wd_stig_xy[i],
                        use_wd_gradient[i] == 1, wd_gradient_ref_tiles[i],
                        wd_gradient_params[i])
            self.__grids.append(grid)

        # Load working distance and stigmation parameters
        wd_stig_dict = json.loads(self.cfg['grids']['wd_stig_params'])
        for tile_key, wd_stig_xy in wd_stig_dict.items():
            g, t = (int(s) for s in tile_key.split('.'))
            if (g < self.number_grids) and (t < self.__grids[g].number_tiles):
                self.__grids[g][t].wd = wd_stig_xy[0]
                self.__grids[g][t].stig_xy = [wd_stig_xy[1], wd_stig_xy[2]]

        # Load autofocus reference tiles
        self._autofocus_ref_tiles = json.loads(
            self.cfg['autofocus']['ref_tiles'])
        for tile_key in self._autofocus_ref_tiles:
            g, t = (int(s) for s in tile_key.split('.'))
            if (g < self.number_grids) and (t < self.__grids[g].number_tiles):
                self.__grids[g][t].autofocus_active = True

        # aberration gradient
        self.aberr_gradient_params = None

        # Load tile previews for active tiles if available and if source tiles
        # are present at the current slice number in the base directory
        base_dir = self.cfg['acq']['base_dir']
        stack_name = base_dir[base_dir.rfind('\\') + 1:]
        slice_counter = int(self.cfg['acq']['slice_counter'])
        for g in range(self.number_grids):
            for t in self.__grids[g].active_tiles:
                preview_path = utils.tile_preview_save_path(base_dir, g, t)
                tile_path_current = os.path.join(
                    base_dir, utils.tile_relative_save_path(
                        stack_name, g, t, slice_counter))
                tile_path_previous = os.path.join(
                    base_dir, utils.tile_relative_save_path(
                        stack_name, g, t, slice_counter - 1))
                if (os.path.isfile(preview_path)
                    and (os.path.isfile(tile_path_current)
                         or os.path.isfile(tile_path_previous))):
                    self.__grids[g][t].preview_img = QPixmap(preview_path)
                else:
                    self.__grids[g][t].preview_img = None

        # initialize MagC settings
        self.magc_mode = (self.cfg['sys']['magc_mode'].lower() == 'true')
        self.magc_sections_path = ''
        self.magc_sections = []
        self.magc_selected_sections = []
        self.magc_checked_sections = []
        self.magc_roi_mode = True
        # self.cs.magc_landmarks = []
        # self.cs.magc_wafer_transform = []
        # self.cs.magc_wafer_calibrated = False

    def fit_apply_aberration_gradient(self):
        dc_aberr = dict()
        dc_pos = dict()
        cnt = 0
        for tile_key in self.autofocus_ref_tiles:
            g, t = (int(s) for s in tile_key.split('.'))
            if (g < self.number_grids) and (t < self.__grids[g].number_tiles):
                stig_xy = self.__grids[g][t].stig_xy
                dc_aberr[(g, t)] = (self.__grids[g][t].wd, stig_xy[0], stig_xy[1])
                dc_pos[(g, t)] = self.__grids[g][t].sx_sy  # stage coordinates
                cnt += 1
        # make use of python dict's order sensitivity
        arr_pos = np.array(list(dc_pos.values()))
        arr_aberr = np.array(list(dc_aberr.values()))

        # best-fit linear plane
        a = np.c_[arr_pos[:, 0], arr_pos[:, 1], np.ones(arr_pos.shape[0])]
        params_wd, res_wd, _, _ = scipy.linalg.lstsq(a, arr_aberr[:, 0])  # wd
        params_stigx, res_stigx, _, _ = scipy.linalg.lstsq(a, arr_aberr[:, 1])  # stigx
        params_stigy, res_stigy, _, _ = scipy.linalg.lstsq(a, arr_aberr[:, 2])  # stigy
        self.aberr_gradient_params = dict(wd=params_wd, stigx=params_stigx, stigy=params_stigy)

        for g in range(self.number_grids):
            for t in range(self.__grids[g].number_tiles):
                corrected_wd = np.sum(self.__grids[g][t].sx_sy * params_wd[:2]) + params_wd[2]
                corrected_stigx = np.sum(self.__grids[g][t].sx_sy * params_stigx[:2]) + params_stigx[2]
                corrected_stigy = np.sum(self.__grids[g][t].sx_sy * params_stigy[:2]) + params_stigy[2]
                self.__grids[g][t].stig_xy = (corrected_stigx, corrected_stigy)
                self.__grids[g][t].wd = corrected_wd

    def __getitem__(self, grid_index):
        """Return the Grid object selected by index."""
        if grid_index < self.number_grids:
            return self.__grids[grid_index]
        else:
            return None

    def save_to_cfg(self):
        """Save current grid configuration to ConfigParser object self.cfg.
        The reasons why all grid parameters are saved as lists in the user
        configuration are backward compatibility and readability."""
        self.cfg['grids']['number_grids'] = str(self.number_grids)
        self.cfg['grids']['grid_active'] = str(
            [int(grid.active) for grid in self.__grids])
        self.cfg['grids']['origin_sx_sy'] = str(
            [utils.round_xy(grid.origin_sx_sy) for grid in self.__grids])
        self.cfg['grids']['sw_sh'] = str(
            [utils.round_xy(grid.sw_sh) for grid in self.__grids])
        self.cfg['grids']['rotation'] = str(
            [grid.rotation for grid in self.__grids])
        self.cfg['grids']['size'] = str(
            [grid.size for grid in self.__grids])
        self.cfg['grids']['overlap'] = str(
            [grid.overlap for grid in self.__grids])
        self.cfg['grids']['row_shift'] = str(
            [grid.row_shift for grid in self.__grids])
        self.cfg['grids']['active_tiles'] = str(
            [grid.active_tiles for grid in self.__grids])
        self.cfg['grids']['tile_size'] = str(
            [grid.frame_size for grid in self.__grids])
        self.cfg['grids']['tile_size_selector'] = str(
            [grid.frame_size_selector for grid in self.__grids])
        self.cfg['grids']['pixel_size'] = str(
            [grid.pixel_size for grid in self.__grids])
        self.cfg['grids']['dwell_time'] = str(
            [grid.dwell_time for grid in self.__grids])
        self.cfg['grids']['dwell_time_selector'] = str(
            [grid.dwell_time_selector for grid in self.__grids])
        self.cfg['grids']['display_colour'] = str(
            [grid.display_colour for grid in self.__grids])
        self.cfg['grids']['wd_stig_xy'] = str(
            [grid.wd_stig_xy for grid in self.__grids])
        self.cfg['grids']['acq_interval'] = str(
            [grid.acq_interval for grid in self.__grids])
        self.cfg['grids']['acq_interval_offset'] = str(
            [grid.acq_interval_offset for grid in self.__grids])
        self.cfg['grids']['use_wd_gradient'] = str(
            [int(grid.use_wd_gradient) for grid in self.__grids])
        self.cfg['grids']['wd_gradient_ref_tiles'] = str(
            [grid.wd_gradient_ref_tiles for grid in self.__grids])
        self.cfg['grids']['wd_gradient_params'] = str(
            [grid.wd_gradient_params for grid in self.__grids])

        # Save the working distances and stigmation parameters of those tiles
        # that are active and/or selected for the autofocus and/or the
        # working distance gradient.
        wd_stig_dict = {}
        for g in range(self.number_grids):
            for t in range(self.__grids[g].number_tiles):
                tile_key = str(g) + '.' + str(t)
                if (self.__grids[g][t].wd > 0
                    and (self.__grids[g][t].tile_active
                         or self.__grids[g][t].autofocus_active
                         or self.__grids[g][t].wd_grad_active)):
                    # Only save tiles with WD != 0 which are active or
                    # selected for autofocus or wd gradient.
                    wd_stig_dict[tile_key] = [
                        round(self.__grids[g][t].wd, 9),
                        round(self.__grids[g][t].stig_xy[0], 6),
                        round(self.__grids[g][t].stig_xy[1], 6)
                    ]
        # Save as JSON string in config:
        self.cfg['grids']['wd_stig_params'] = json.dumps(wd_stig_dict)
        # Also save list of autofocus reference tiles.
        self.cfg['autofocus']['ref_tiles'] = json.dumps(
            self.autofocus_ref_tiles)

        # Save tile previews currently held in memory as pngs
        base_dir = self.cfg['acq']['base_dir']
        for g in range(self.number_grids):
            for t in range(self.__grids[g].number_tiles):
                preview_path = utils.tile_preview_save_path(
                    base_dir, g, t)
                img = self.__grids[g][t].preview_img
                if img is not None:
                    img.save(preview_path)

        # Save MagC settings to config (currently none)

    def add_new_grid(self, origin_sx_sy=None, sw_sh=(0, 0), active=True,
                     frame_size=None, frame_size_selector=None, overlap=None,
                     pixel_size=10.0, dwell_time=0.8, dwell_time_selector=4,
                     rotation=0, row_shift=0, acq_interval=1, acq_interval_offset=0,
                     wd_stig_xy=(0, 0, 0), use_wd_gradient=False,
                     wd_gradient_ref_tiles=None, wd_gradient_params=None,
                     size=(5, 5)):
        """Add new grid with default parameters. A new grid is always added
        at the next available grid index, after all existing grids."""
        new_grid_index = self.number_grids
        if origin_sx_sy is None:
            # Position new grid next to the previous grid
            # (default behaviour for adding grids manually in the Viewport)
            x_pos, y_pos = self.__grids[new_grid_index - 1].origin_sx_sy
            y_pos += 50
        else:
            x_pos, y_pos = origin_sx_sy
        # Set tile size and overlap according to store resolutions available
        if len(self.sem.STORE_RES) > 4:
            if frame_size is None:
                frame_size = [4096, 3072]
            if frame_size_selector is None:
                frame_size_selector = 4
            if overlap is None:
                overlap = 200
        else:
            if frame_size is None:
                frame_size = [3072, 2304]
            if frame_size_selector is None:
                frame_size_selector = 3
            if overlap is None:
                overlap = 150
        # Set grid colour
        if self.sem.magc_mode or self.sem.syscfg['device']['microtome'] == '6':  # or GCIB in use
            # Cycle through available colours.
            display_colour = (
                (self.__grids[new_grid_index - 1].display_colour + 1) % 10)
        else:
            # Use green by default in magc_mode.
            display_colour = 1

        new_grid = Grid(self.cs, self.sem,
                        active=active, origin_sx_sy=[x_pos, y_pos], sw_sh=sw_sh,
                        rotation=rotation, size=size, overlap=overlap, row_shift=row_shift,
                        active_tiles=[], frame_size=frame_size,
                        frame_size_selector=frame_size_selector, pixel_size=pixel_size,
                        dwell_time=dwell_time, dwell_time_selector=dwell_time_selector,
                        display_colour=display_colour, acq_interval=acq_interval,
                        acq_interval_offset=acq_interval_offset, wd_stig_xy=wd_stig_xy,
                        use_wd_gradient=use_wd_gradient,
                        wd_gradient_ref_tiles=wd_gradient_ref_tiles,
                        wd_gradient_params=wd_gradient_params)
        self.__grids.append(new_grid)
        self.number_grids += 1

    def delete_grid(self):
        """Delete the grid with the highest grid index. Grids at indices that
        are smaller than the highest index cannot be deleted because otherwise
        grid identities cannot be preserved."""
        self.number_grids -= 1
        del self.__grids[-1]

    def delete_all_grids_above_index(self, grid_index):
        """Delete all grids with an index > grid_index. The grid with index 0
        cannot be deleted."""
        if grid_index >= 0:
            self.number_grids = grid_index + 1
            del self.__grids[self.number_grids:]

    def draw_grid(self, x, y, w, h):
        """Draw grid/tiles rectangle using mouse"""
        # Use attributes of grid at template_grid_index for new grid
        if self.template_grid_index >= self.number_grids:
            self.template_grid_index = 0
        grid = self.__grids[self.template_grid_index]

        tile_width = grid.tile_width_d()
        tile_height = grid.tile_height_d()

        origin_sx_sy = self.cs.convert_d_to_s((x + tile_width / 2, y + tile_height / 2))

        # size[rows, cols]
        size = [np.int(np.ceil(h / tile_height)), np.int(np.ceil(w / tile_width))]

        # do not use rotation of previous grid!
        self.add_new_grid(origin_sx_sy=origin_sx_sy, sw_sh=(w, h), active=grid.active,
                          frame_size=grid.frame_size, frame_size_selector=grid.frame_size_selector,
                          overlap=grid.overlap, pixel_size=grid.pixel_size,
                          dwell_time_selector=grid.dwell_time_selector, dwell_time=grid.dwell_time,
                          rotation=0, row_shift=grid.row_shift,
                          acq_interval=grid.acq_interval, acq_interval_offset=grid.acq_interval_offset,
                          wd_stig_xy=grid.wd_stig_xy, use_wd_gradient=grid.use_wd_gradient,
                          wd_gradient_ref_tiles=grid.wd_gradient_ref_tiles, wd_gradient_params=grid.wd_gradient_params,
                          size=size)

    def tile_position_for_registration(self, grid_index, tile_index):
        """Provide tile location (upper left corner of tile) in nanometres.
        TODO: What is the best way to deal with grid rotations?
        """
        dx, dy = self.cs.convert_s_to_d(
            self.__grids[grid_index][tile_index].sx_sy)
        width_d = self.__grids[grid_index].width_d()
        height_d = self.__grids[grid_index].height_d()
        return int((dx - width_d/2) * 1000), int((dy - height_d/2) * 1000)

    def total_number_active_grids(self):
        """Return the total number of active grids."""
        sum_active_grids = 0
        for grid in self.__grids:
            if grid.active:
                sum_active_grids += 1
        return sum_active_grids

    def total_number_active_tiles(self):
        """Return total number of active tiles across all active grids."""
        sum_active_tiles = 0
        for grid in self.__grids:
            if grid.active:
                sum_active_tiles += grid.number_active_tiles()
        return sum_active_tiles

    def active_tile_key_list(self):
        tile_key_list = []
        for g in range(self.number_grids):
            for t in self.__grids[g].active_tiles:
                if self.__grids[g][t].tile_active:
                    tile_key_list.append(str(g) + '.' + str(t))
        return tile_key_list

    def grid_selector_list(self):
        return ['Grid %d' % g for g in range(self.number_grids)]

    def max_acq_interval(self):
        """Return the maximum value of the acquisition interval across
        all grids."""
        acq_intervals = []
        for grid in self.__grids:
            acq_intervals.append(grid.acq_interval)
        return max(acq_intervals)

    def max_acq_interval_offset(self):
        """Return the maximum value of the acquisition interval offset
        across all grids."""
        acq_interval_offsets = []
        for grid in self.__grids:
            acq_interval_offsets.append(grid.acq_interval_offset)
        return max(acq_interval_offsets)

    def intervallic_acq_active(self):
        """Return True if intervallic acquisition is active for at least
        one active grid, otherwise return False."""
        for grid in self.__grids:
            if grid.acq_interval > 1 and grid.active:
                return True
        return False

    def wd_gradient_active(self, grid_index=-1):
        """Return True if wd gradient is active for specified grid, else False.
        If grid_index == -1, return True if wd gradient is active for any grid,
        else False."""
        if grid_index == -1:
            for grid in self.__grids:
                if grid.use_wd_gradient and grid.active:
                    return True
            return False
        else:
            return (self.__grids[grid_index].use_wd_gradient
                    and self.__grids[grid_index].active)

    def save_tile_positions_to_disk(self, base_dir, timestamp):
        """Save the current grid setup in a text file in the logs folder.
        This assumes that base directory and logs subdirectory have already
        been created.
        """
        file_name = os.path.join(
            base_dir, 'meta', 'logs', 'tilepos_' + timestamp + '.txt')
        with open(file_name, 'w') as grid_map_file:
            for g in range(self.number_grids):
                for t in range(self.__grids[g].number_tiles):
                    grid_map_file.write(
                        str(g) + '.' + str(t) + ';' +
                        str(self.__grids[g][t].px_py[0]) + ';' +
                        str(self.__grids[g][t].px_py[1]) + '\n')
        return file_name

    def delete_all_autofocus_ref_tiles(self):
        self._autofocus_ref_tiles = []
        for g in range(self.number_grids):
            for t in range(self.__grids[g].number_tiles):
                self.__grids[g][t].autofocus_active = False

    @property
    def autofocus_ref_tiles(self):
        """Return updated list of autofocus_ref_tiles."""
        self._autofocus_ref_tiles = []
        for g in range(self.number_grids):
            for t in range(self.__grids[g].number_tiles):
                if self.__grids[g][t].autofocus_active:
                    self._autofocus_ref_tiles.append(str(g) + '.' + str(t))
        return self._autofocus_ref_tiles

    @autofocus_ref_tiles.setter
    def autofocus_ref_tiles(self, new_ref_tiles):
        """Set new autofocus reference tiles and update entries in Tile
        objects."""
        self.delete_all_autofocus_ref_tiles()
        self._autofocus_ref_tiles = new_ref_tiles
        for tile_key in self._autofocus_ref_tiles:
            g, t = (int(s) for s in tile_key.split('.'))
            self.__grids[g][t].autofocus_active = True

    def make_all_active_tiles_autofocus_ref_tiles(self):
        self.delete_all_autofocus_ref_tiles()
        for g in range(self.number_grids):
            for t in self.__grids[g].active_tiles:
                self._autofocus_ref_tiles.append(str(g) + '.' + str(t))
                self.__grids[g][t].autofocus_active = True

# ----------------------------- MagC functions ---------------------------------

    def propagate_source_grid_properties_to_target_grid(self,
                                                        source_grid_number,
                                                        target_grid_number,
                                                        sections):

        # TODO (TT): Test and refactor the following
        s = source_grid_number
        t = target_grid_number
        if s == t:
            return

        sourceSectionCenter = np.array(sections[s]['center'])
        targetSectionCenter = np.array(sections[t]['center'])

        sourceSectionAngle = sections[s]['angle'] % 360
        targetSectionAngle = sections[t]['angle'] % 360

        sourceGridRotation = self.__grids[s].rotation

        sourceGridCenter = np.array(self.__grids[s].centre_sx_sy)

        if self.cs.magc_wafer_calibrated:
            # transform back the grid coordinates in non-transformed coordinates
            # inefficient but ok for now:
<<<<<<< HEAD
            waferTransformInverse = utils.invertAffineT(
                self.magc_wafer_transform)
=======
            waferTransformInverse = utils.invertAffineT(self.cs.magc_wafer_transform)
>>>>>>> 445f27cf
            result = utils.applyAffineT(
                [sourceGridCenter[0]],
                [sourceGridCenter[1]],
                waferTransformInverse)
            sourceGridCenter = [result[0][0], result[1][0]]

        sourceSectionGrid = sourceGridCenter - sourceSectionCenter
        sourceSectionGridDistance = np.linalg.norm(sourceSectionGrid)
        sourceSectionGridAngle = np.angle(
            np.dot(sourceSectionGrid, [1, 1j]), deg=True)

        target_grid_rotation = (((180-targetSectionAngle + sourceGridRotation -
                                (180-sourceSectionAngle))) % 360)
        self.__grids[t].rotation = target_grid_rotation
        self.__grids[t].size = self.__grids[s].size
        self.__grids[t].overlap = self.__grids[s].overlap
        self.__grids[t].row_shift = self.__grids[s].row_shift
        self.__grids[t].active_tiles = self.__grids[s].active_tiles
        self.__grids[t].frame_size_selector = (
            self.__grids[s].frame_size_selector)
        self.__grids[t].pixel_size = self.__grids[s].pixel_size
        self.__grids[t].dwell_time_selector = (
            self.__grids[s].dwell_time_selector)
        self.__grids[t].acq_interval = self.__grids[s].acq_interval
<<<<<<< HEAD
        self.__grids[t].acq_interval_offset = (
            self.__grids[s].acq_interval_offset)
        self.__grids[t].autofocus_ref_tiles = (
            self.__grids[s].autofocus_ref_tiles)
=======
        self.__grids[t].acq_interval_offset = self.__grids[s].acq_interval_offset
        self.__grids[t].autofocus_ref_tiles = self.__grids[s].autofocus_ref_tiles
        self.__grids[t].magc_autofocus_points_source = copy.deepcopy(
            self.__grids[s].magc_autofocus_points_source)
        self.__grids[t].magc_polyroi_points_source = copy.deepcopy(
            self.__grids[s].magc_polyroi_points_source)
        # xxx self.set_adaptive_focus_enabled(t, self.get_adaptive_focus_enabled(s))
        # xxx self.set_adaptive_focus_tiles(t, self.get_adaptive_focus_tiles(s))
        # xxx self.set_adaptive_focus_gradient(t, self.get_adaptive_focus_gradient(s))
>>>>>>> 445f27cf

        targetSectionGridAngle = (
            sourceSectionGridAngle + sourceSectionAngle - targetSectionAngle)

        targetGridCenterComplex = (
            np.dot(targetSectionCenter, [1, 1j])
            + sourceSectionGridDistance
            * np.exp(1j * np.radians(targetSectionGridAngle)))
        targetGridCenter = (
            np.real(targetGridCenterComplex),
            np.imag(targetGridCenterComplex))

        if self.cs.magc_wafer_calibrated:
            # transform the grid coordinates to wafer coordinates
            result = utils.applyAffineT(
                [targetGridCenter[0]],
                [targetGridCenter[1]],
                self.cs.magc_wafer_transform)
            targetGridCenter = [result[0][0], result[1][0]]

        self.__grids[t].centre_sx_sy = targetGridCenter
        self.__grids[t].update_tile_positions()

    def update_source_ROIs_from_grids(self):
        if self.magc_sections_path == '':
            return
        # TODO
<<<<<<< HEAD
        if self.magc_wafer_calibrated:
            transform_angle = -utils.getAffineRotation(
                self.magc_wafer_transform)
=======
        if self.cs.magc_wafer_calibrated:
            waferTransformInverse = utils.invertAffineT(self.cs.magc_wafer_transform)
            transform_angle = -utils.getAffineRotation(self.cs.magc_wafer_transform)
>>>>>>> 445f27cf

        with open(self.magc_sections_path, 'r') as f:
            sections_yaml = yaml.full_load(f)
        sections_yaml['sourceROIsUpdatedFromSBEMimage'] = {}

        for grid_number in range(self.number_grids):
            target_ROI = self.__grids[grid_number].centre_sx_sy
            target_ROI_angle = self.__grids[grid_number].rotation

            if self.cs.magc_wafer_calibrated:
                # transform back the grid coordinates
                # in non-transformed coordinates
                result = utils.applyAffineT(
                    [target_ROI[0]],
                    [target_ROI[1]],
                    self.cs.magc_wafer_transform)
                source_ROI = [result[0][0], result[1][0]]
                source_ROI_angle = (
                    (-90 + target_ROI_angle - transform_angle) % 360)
            else:
                source_ROI = target_ROI
                source_ROI_angle = (-90 + target_ROI_angle) % 360
            sections_yaml['sourceROIsUpdatedFromSBEMimage'][grid_number] = [
                float(source_ROI[0]),
                float(source_ROI[1]),
                float(source_ROI_angle)]

        with open(self.magc_sections_path, 'w') as f:
            yaml.dump(sections_yaml,
                      f,
                      default_flow_style=False,
                      sort_keys=False)

# ------------------------- End of MagC functions ------------------------------<|MERGE_RESOLUTION|>--- conflicted
+++ resolved
@@ -23,15 +23,12 @@
 import os
 import json
 import yaml
-<<<<<<< HEAD
-from typing import List, Optional
-=======
 import copy
 import itertools
->>>>>>> 445f27cf
 
 import numpy as np
 from statistics import mean
+from typing import List, Optional
 from math import sqrt, radians, sin, cos
 from PyQt5.QtGui import QPixmap
 import scipy
@@ -1364,12 +1361,9 @@
         if self.cs.magc_wafer_calibrated:
             # transform back the grid coordinates in non-transformed coordinates
             # inefficient but ok for now:
-<<<<<<< HEAD
-            waferTransformInverse = utils.invertAffineT(
-                self.magc_wafer_transform)
-=======
+
             waferTransformInverse = utils.invertAffineT(self.cs.magc_wafer_transform)
->>>>>>> 445f27cf
+
             result = utils.applyAffineT(
                 [sourceGridCenter[0]],
                 [sourceGridCenter[1]],
@@ -1394,12 +1388,7 @@
         self.__grids[t].dwell_time_selector = (
             self.__grids[s].dwell_time_selector)
         self.__grids[t].acq_interval = self.__grids[s].acq_interval
-<<<<<<< HEAD
-        self.__grids[t].acq_interval_offset = (
-            self.__grids[s].acq_interval_offset)
-        self.__grids[t].autofocus_ref_tiles = (
-            self.__grids[s].autofocus_ref_tiles)
-=======
+
         self.__grids[t].acq_interval_offset = self.__grids[s].acq_interval_offset
         self.__grids[t].autofocus_ref_tiles = self.__grids[s].autofocus_ref_tiles
         self.__grids[t].magc_autofocus_points_source = copy.deepcopy(
@@ -1409,7 +1398,6 @@
         # xxx self.set_adaptive_focus_enabled(t, self.get_adaptive_focus_enabled(s))
         # xxx self.set_adaptive_focus_tiles(t, self.get_adaptive_focus_tiles(s))
         # xxx self.set_adaptive_focus_gradient(t, self.get_adaptive_focus_gradient(s))
->>>>>>> 445f27cf
 
         targetSectionGridAngle = (
             sourceSectionGridAngle + sourceSectionAngle - targetSectionAngle)
@@ -1437,15 +1425,9 @@
         if self.magc_sections_path == '':
             return
         # TODO
-<<<<<<< HEAD
-        if self.magc_wafer_calibrated:
-            transform_angle = -utils.getAffineRotation(
-                self.magc_wafer_transform)
-=======
         if self.cs.magc_wafer_calibrated:
             waferTransformInverse = utils.invertAffineT(self.cs.magc_wafer_transform)
             transform_angle = -utils.getAffineRotation(self.cs.magc_wafer_transform)
->>>>>>> 445f27cf
 
         with open(self.magc_sections_path, 'r') as f:
             sections_yaml = yaml.full_load(f)
