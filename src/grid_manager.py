--- conflicted
+++ resolved
@@ -550,13 +550,9 @@
 
     @active_tiles.setter
     def active_tiles(self, new_active_tiles):
-<<<<<<< HEAD
-        self._active_tiles = new_active_tiles
-=======
         # Remove out-of-range active tiles
         self._active_tiles = [tile_index for tile_index in new_active_tiles
                              if tile_index < self.number_tiles]
->>>>>>> 2f34dcd7
         # Set boolean flags to True for active tiles, otherwise to False
         for tile_index in range(self.number_tiles):
             if tile_index in new_active_tiles:
