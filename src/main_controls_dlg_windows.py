# -*- coding: utf-8 -*-

# ==============================================================================
#   This source file is part of SBEMimage (github.com/SBEMimage)
#   (c) 2018-2020 Friedrich Miescher Institute for Biomedical Research, Basel,
#   and the SBEMimage developers.
#   This software is licensed under the terms of the MIT License.
#   See LICENSE.txt in the project root folder.
# ==============================================================================

"""This module contains all dialog windows that are called from the Main
Controls, and the startup dialog (ConfigDlg).
"""

import math
import os
import re
import string
import threading
import datetime
import glob
import json
import validators
import requests
import shutil
import configparser

from random import random
from time import sleep, time

from validate_email import validate_email
from math import atan, atan2, sqrt
from statistics import mean
from PIL import Image
from skimage.io import imread
from skimage.registration import phase_cross_correlation
import numpy as np
from imreg_dft import translation
from zipfile import ZipFile
from typing import Tuple

from PyQt5.uic import loadUi
from PyQt5.QtCore import Qt, QObject, QSize, pyqtSignal, QThread
from PyQt5.QtGui import QPixmap, QIcon, QPalette, QColor, QFont
from PyQt5.QtWidgets import QApplication, QDialog, QMessageBox, \
                            QFileDialog, QLineEdit, QDialogButtonBox

import utils
from sem_control_mock import SEM_Mock
from utils import Error
import acq_func


class UpdateQThread(QThread):
    """Helper for updating QDialogs using QThread"""
    update = pyqtSignal()

    def __init__(self, secs):
        self.active = True
        self.secs = secs
        QThread.__init__(self)

    def run(self):
        while self.active:
            self.update.emit()
            sleep(self.secs)

    def stop(self):
        self.active = False


class ConfigDlg(QDialog):
    """Start-up dialog window that lets user select a configuration file.

    The previously used configuration file is preselected in the list widget.
    The option to load the default configuration (default.ini, system.cfg and
    presets) is shown as "Default Configuration".
    When "Default Configuration" is selected, clicking on "SEM/Microtome setup"
    opens a secondary dialog window, in which the user can select device presets
    for different SEM and microtome models including mocks.
    """

    def __init__(self, VERSION):
        super().__init__()
        self.device_presets_selection = [None, None]
        self.load_presets_enabled = False
        loadUi('..\\gui\\config_dlg.ui', self)
        self.setWindowIcon(QIcon('..\\img\\icon_16px.ico'))
        if 'dev' in VERSION.lower():
            self.label_version.setText(f'DEVELOPMENT VERSION ({VERSION})')
        else:
            self.label_version.setText('Version ' + VERSION)
        self.labelIcon.setPixmap(QPixmap('..\\img\\logo.png'))
        self.label_website.setText('<a href="https://github.com/SBEMimage">'
                                   'https://github.com/SBEMimage</a>')
        self.label_website.setOpenExternalLinks(True)
        self.setFixedSize(self.size())
        self.show()
        self.abort = False
        # Connect button to load device selection dialog
        self.pushButton_deviceSelection.clicked.connect(
           self.open_device_selection_dlg)

        # If the 'cfg' folder does not exist yet (first start of SBEMimage),
        # create it and put empty file 'status.dat' into it.
        if not os.path.exists('..\\cfg'):
            os.makedirs('..\\cfg')
            open('..\\cfg\\status.dat', 'a').close()

        # Populate the list widget with existing .ini files
        inifile_list = []
        for file in os.listdir('..\\cfg'):
            if file.endswith('.ini'):
                inifile_list.append(file)
        # Create entry "Default Configuration". Selecting it will
        # load default.ini, system.cfg, and presets
        inifile_list.append('Default Configuration')

        self.listWidget_filelist.addItems(inifile_list)
        self.listWidget_filelist.itemSelectionChanged.connect(
            self.ini_file_selection_changed)

        # Which .ini file was used previously? Check in status.dat
        if os.path.isfile('..\\cfg\\status.dat'):
            status_file = open('..\\cfg\\status.dat', 'r')
            last_inifile = status_file.readline()
            status_file.close()
            try:
                last_item_used = self.listWidget_filelist.findItems(
                    last_inifile, Qt.MatchExactly)[0]
                self.listWidget_filelist.setCurrentItem(last_item_used)
            except:
                # If the file indicated in status.dat does not exist, select the
                # first item of the list
                self.listWidget_filelist.setCurrentRow(0)
        else:
            # If status.dat does not exist, the program must have crashed or a
            # second instance is running. Select the first item of the list
            # and display a warning.
            self.listWidget_filelist.setCurrentRow(0)
            QMessageBox.warning(
                self, 'Warning: Crash occurred or other SBEMimage instance '
                'is running',
                'SBEMimage appears to have crashed during the '
                'previous run, or another instance of SBEMimage is already '
                'running. Please close the other instance or abort this '
                'one.\n\n'
                'If you want to continue an acquisition after a crash, '
                'double-check all settings before restarting!\n\n'
                'You can report a crash here, ideally with the error '
                'message(s) shown in the Console window: '
                'https://github.com/SBEMimage/SBEMimage/issues',
                QMessageBox.Ok)

    def ini_file_selection_changed(self):
        # Enable device presets selection button if default.ini selected
        if self.listWidget_filelist.currentItem().text() == 'Default Configuration':
            self.pushButton_deviceSelection.setEnabled(True)
        else:
            self.pushButton_deviceSelection.setEnabled(False)

    def open_device_selection_dlg(self):
        dialog = DeviceSelectionDlg(self.load_presets_enabled,
                                    self.device_presets_selection)
        if dialog.exec_():
            self.device_presets_selection = dialog.selected_presets
            self.load_presets_enabled = dialog.presets_enabled

    def reject(self):
        self.abort = True
        super().reject()

    def get_ini_file(self):
        if not self.abort:
            return self.listWidget_filelist.currentItem().text()
        else:
            return 'abort'

# ------------------------------------------------------------------------------

class DeviceSelectionDlg(QDialog):
    """Select SEM/microtome presets to be loaded into the system configuration.
    """

    def __init__(self, presets_enabled, selected_presets):
        super().__init__()
        self.selected_presets = selected_presets
        self.presets_enabled = presets_enabled
        loadUi('..\\gui\\device_selection_dlg.ui', self)
        self.setWindowModality(Qt.ApplicationModal)
        self.setWindowIcon(QIcon('..\\img\\icon_16px.ico'))
        self.setFixedSize(self.size())
        self.show()
        syscfg = configparser.ConfigParser()
        try:
            with open('..\\src\\default_cfg\\system.cfg', 'r') as file:
                syscfg.read_file(file)
        except Exception as e:
            QMessageBox.warning(
                self, 'Error',
                'Could not read list of supported devices from system.cfg\n'
                'Exception: ' + str(e),
                QMessageBox.Ok)
            return

        sem_list = ['None'] + json.loads(syscfg['device']['sem_recognized'])
        microtome_list = (
            ['None'] + json.loads(syscfg['device']['microtome_recognized']))

        # Populate comboboxes with names of supported devices
        self.comboBox_SEMs.addItems(sem_list)
        self.comboBox_microtomes.addItems(microtome_list)
        if self.selected_presets[0] is not None:
            self.comboBox_SEMs.setCurrentIndex(
                self.comboBox_SEMs.findText(self.selected_presets[0]))
        if self.selected_presets[1] is not None:
            self.comboBox_microtomes.setCurrentIndex(
                self.comboBox_microtomes.findText(self.selected_presets[1]))

        # Only enable comboboxes if "load presets" checked
        self.checkBox_loadPresets.stateChanged.connect(
            self.enable_device_selectors)
        self.checkBox_loadPresets.setChecked(self.presets_enabled)

    def enable_device_selectors(self):
        self.comboBox_SEMs.setEnabled(
            self.checkBox_loadPresets.isChecked())
        self.comboBox_microtomes.setEnabled(
            self.checkBox_loadPresets.isChecked())

    def accept(self):
        if self.checkBox_loadPresets.isChecked():
            self.presets_enabled = True
            if str(self.comboBox_SEMs.currentText()) != 'None':
                self.selected_presets[0] = str(self.comboBox_SEMs.currentText())
            else:
                self.selected_presets[0] = None
            if str(self.comboBox_microtomes.currentText()) != 'None':
                self.selected_presets[1] = str(
                    self.comboBox_microtomes.currentText())
            else:
                self.selected_presets[1] = None
        else:
            self.presets_enabled = False
            self.selected_presets = [None, None]
        super().accept()

# ------------------------------------------------------------------------------

class SaveConfigDlg(QDialog):
    """Save current session configuration in a new .ini file."""

    def __init__(self, syscfg_file='', new_syscfg=False):
        super().__init__()
        self.new_syscfg = new_syscfg
        loadUi('..\\gui\\save_config_dlg.ui', self)
        self.setWindowModality(Qt.ApplicationModal)
        self.setWindowIcon(QIcon('..\\img\\icon_16px.ico'))
        self.setFixedSize(self.size())
        self.show()
        self.lineEdit_cfgFileName.setText('')
        # lineEdit for syscfg is disabled by default
        self.lineEdit_syscfgFileName.setText(syscfg_file)
        self.file_name = None
        self.sysfile_name = None
        # Show message if a new system configuration file will be created
        # and enable lineEdit
        if new_syscfg:
            QMessageBox.information(
                self, 'New session and system configuration',
                'You are about to save a custom session configuration based '
                'on default.ini. Please also choose a name for your '
                'system configuration in this dialog.\n\n'
                'To create additional session configuration files (after creating '
                'this new one), please load an existing .ini file and save it ' 
                'under a new name.',
                QMessageBox.Ok)
            self.lineEdit_syscfgFileName.setEnabled(True)
            self.label_syscfgInput.setText(
                'Choose name for your system configuration:')

    def accept(self):
        success = True
        # Replace spaces in file name with underscores.
        self.lineEdit_cfgFileName.setText(
            self.lineEdit_cfgFileName.text().strip().replace(' ', '_'))
        self.lineEdit_syscfgFileName.setText(
            self.lineEdit_syscfgFileName.text().strip().replace(' ', '_'))
        # Check whether characters in name are permitted.
        reg = re.compile('^[a-zA-Z0-9_-]+$')
        if not (reg.match(self.lineEdit_cfgFileName.text())
                and (reg.match(self.lineEdit_syscfgFileName.text())
                     or not self.new_syscfg)):
            success = False
            QMessageBox.warning(
                self, 'Error',
                'Name is empty or badly formatted.',
                QMessageBox.Ok)
        # default.ini and system.cfg may not be chosen.
        if (self.lineEdit_cfgFileName.text().lower() == 'default' or
            self.lineEdit_syscfgFileName.text().lower() == 'system'):
            success = False
            QMessageBox.warning(
                self, 'Error',
                'You cannot choose "default" for the session configuration or '
                '"system" for the system configuration.',
                QMessageBox.Ok)
        # Check if files already exist
        if success:
            self.file_name = self.lineEdit_cfgFileName.text() + '.ini'
            if (os.path.isfile(os.path.join('..', 'cfg', self.file_name))):
                success = False
                QMessageBox.warning(
                    self, 'Error',
                    'Session configuration with that name already exists!',
                    QMessageBox.Ok)
            self.sysfile_name = self.lineEdit_syscfgFileName.text() + '.cfg'
            if self.new_syscfg and os.path.isfile(
                    os.path.join('..', 'cfg', self.sysfile_name)):
                success = False
                QMessageBox.warning(
                    self, 'Error',
                    'System configuration with that name already exists!',
                    QMessageBox.Ok)

        if success:
            super().accept()

# ------------------------------------------------------------------------------

class SEMSettingsDlg(QDialog):
    """SEM settings dialog window to adjust target EHT and target beam
    current, aperture size, high current option, and detector selection.
    The current actual beam settings and the current working distance
    and stigmation parameters are displayed.
    """
    def __init__(self, sem):
        super().__init__()
        self.sem = sem
        # Read actual values
        self.actual_eht = self.sem.get_eht()
        self.actual_beam_current = self.sem.get_beam_current()
        self.actual_aperture_size = self.sem.get_aperture_size()
        self.actual_high_current = self.sem.get_high_current()

        loadUi('..\\gui\\sem_settings_dlg.ui', self)
        self.setWindowModality(Qt.ApplicationModal)
        self.setWindowIcon(QIcon('..\\img\\icon_16px.ico'))
        self.setFixedSize(self.size())
        self.show()
        # Display actual settings from SmartSEM
        self.doubleSpinBox_actualEHT.setValue(self.actual_eht)
        self.spinBox_actualBeamCurrent.setValue(self.actual_beam_current)
        self.spinBox_actualBeamSize.setValue(self.actual_aperture_size)
        self.checkBox_highCurrent.setEnabled(self.sem.HAS_HIGH_CURRENT)
        self.checkBox_highCurrent.setChecked(self.actual_high_current)
        # Update/disable appropriate GUI elements
        self.spinBox_beamCurrent.setEnabled(self.sem.BEAM_CURRENT_MODE == 'current')
        self.comboBox_beamSize.setEnabled(self.sem.BEAM_CURRENT_MODE != 'current')
        # Display current target settings
        self.doubleSpinBox_EHT.setValue(self.sem.target_eht)
        self.spinBox_beamCurrent.setValue(self.sem.target_beam_current)
        self.comboBox_beamSize.addItems(map(str, self.sem.APERTURE_SIZE))
        self.comboBox_beamSize.setCurrentText(str(self.sem.target_aperture_size))
        # Display current working distance and stigmation parameters
        self.lineEdit_currentFocus.setText(
            '{0:.6f}'.format(sem.get_wd() * 1000))
        self.lineEdit_currentStigX.setText('{0:.6f}'.format(sem.get_stig_x()))
        self.lineEdit_currentStigY.setText('{0:.6f}'.format(sem.get_stig_y()))
        # Show available detectors and set current detector
        try:
            available_detectors = self.sem.get_detector_list()
            current_detector = self.sem.get_detector()
            self.comboBox_detector.addItems(available_detectors)
            if current_detector in available_detectors: 
                self.comboBox_detector.setCurrentIndex(
                    available_detectors.index(current_detector))
        except NotImplementedError:
            self.comboBox_detector.setEnabled(False)

    def accept(self):
        self.target_eht = self.doubleSpinBox_EHT.value()
        if self.target_eht != self.actual_eht:
            self.sem.set_eht(self.target_eht)

        self.target_beam_current = self.spinBox_beamCurrent.value()
        if self.target_beam_current != self.actual_beam_current:
            self.sem.set_beam_current(self.target_beam_current)

        self.target_aperture_size = self.comboBox_beamSize.currentIndex()
        if self.target_aperture_size != self.actual_aperture_size:
            self.sem.set_aperture_size(self.target_aperture_size)

        self.target_high_current = self.checkBox_highCurrent.isChecked()
        if self.target_high_current != self.actual_high_current:
            self.sem.set_high_current(self.target_high_current)

        selected_detector = self.comboBox_detector.currentText()
        if selected_detector:
            self.sem.set_detector(selected_detector)

        super().accept()

# ------------------------------------------------------------------------------

class MicrotomeSettingsDlg(QDialog):
    """Microtome settings dialog window to adjust stage motor limits and the
    wait interval after stage moves. Other settings are only displayed, but
    cannot be changed here.
    """

    def __init__(self, microtome, sem, stage, coordinate_system,
                 main_controls_trigger, microtome_active=True):
        super().__init__()
        self.microtome = microtome
        self.sem = sem
        self.stage = stage
        self.cs = coordinate_system
        self.main_controls_trigger = main_controls_trigger
        self.microtome_active = microtome_active
        loadUi('..\\gui\\microtome_settings_dlg.ui', self)
        self.setWindowModality(Qt.ApplicationModal)
        self.setWindowIcon(QIcon('..\\img\\icon_16px.ico'))
        self.setFixedSize(self.size())
        self.show()
        # Labels and selection options depend on whether microtome stage or
        # SEM stage is used.
        if self.microtome_active:
            self.label_selectedStage.setText('Microtome stage active.')
            # Enabled motor status button (disabled by default)
            self.pushButton_showMotorStatus.setEnabled(True)
            self.pushButton_showMotorStatus.clicked.connect(
                self.open_motor_status_dlg)
            # Display those settings that can only be changed in DM
            self.lineEdit_knifeCutSpeed.setText(
                str(self.microtome.knife_cut_speed / 1000))
            self.lineEdit_knifeRetractSpeed.setText(
                str(self.microtome.knife_retract_speed / 1000))
            self.checkBox_useOscillation.setChecked(
                self.microtome.use_oscillation)
            # Settings changeable in SBEMimage
            self.doubleSpinBox_waitInterval.setValue(
                self.microtome.stage_move_wait_interval)
            current_motor_limits = self.microtome.stage_limits
            current_calibration = self.cs.stage_calibration
            speed_x, speed_y = (
                self.microtome.motor_speed_x, self.microtome.motor_speed_y)
            # Maintenance moves
            self.checkBox_enableMaintenanceMoves.setChecked(
                self.microtome.use_maintenance_moves)
            self.update_maintenance_move_interval_spinbox()
            self.checkBox_enableMaintenanceMoves.stateChanged.connect(
                self.update_maintenance_move_interval_spinbox)
            self.spinBox_maintenanceMoveInterval.setValue(
                self.microtome.maintenance_move_interval)
        else:
            self.label_selectedStage.setText('SEM stage active.')
            # Display stage limits. Not editable for SEM at the moment.
            self.spinBox_stageMaxX.setMaximum(200000)
            self.spinBox_stageMaxY.setMaximum(200000)
            self.spinBox_stageMinX.setMaximum(0)
            self.spinBox_stageMinY.setMaximum(0)
            self.spinBox_stageMinX.setEnabled(False)
            self.spinBox_stageMaxX.setEnabled(False)
            self.spinBox_stageMinY.setEnabled(False)
            self.spinBox_stageMaxY.setEnabled(False)
            current_motor_limits = self.sem.stage_limits
            current_calibration = self.cs.stage_calibration
            speed_x, speed_y = self.sem.motor_speed_x, self.sem.motor_speed_y
            self.doubleSpinBox_waitInterval.setValue(
                self.sem.stage_move_wait_interval)
            # Maintenance moves
            self.checkBox_enableMaintenanceMoves.setChecked(
                self.sem.use_maintenance_moves)
            self.update_maintenance_move_interval_spinbox()
            self.checkBox_enableMaintenanceMoves.stateChanged.connect(
                self.update_maintenance_move_interval_spinbox)
            self.spinBox_maintenanceMoveInterval.setValue(
                self.sem.maintenance_move_interval)

        # Push button to set the XYZ stage position
        self.pushButton_setStagePosition.clicked.connect(
            self.open_set_stage_position_dlg)
        self.spinBox_stageMinX.setValue(current_motor_limits[0])
        self.spinBox_stageMaxX.setValue(current_motor_limits[1])
        self.spinBox_stageMinY.setValue(current_motor_limits[2])
        self.spinBox_stageMaxY.setValue(current_motor_limits[3])
        # Show other relevant settings that can be changed in SBEMimage,
        # but in a different dialog (CalibrationDlg)
        self.lineEdit_scaleFactorX.setText(str(current_calibration[0]))
        self.lineEdit_scaleFactorY.setText(str(current_calibration[1]))
        self.lineEdit_rotationX.setText(str(current_calibration[2]))
        self.lineEdit_rotationY.setText(str(current_calibration[3]))
        # Motor speeds and tolerances
        # TODO: Make tolerances editable and update tolerances in DM script
        # from SBEMimage
        self.lineEdit_speedX.setText(str(speed_x))
        self.lineEdit_speedY.setText(str(speed_y))
        # Tolerances are stored in microns, but displayed in nm.
        self.spinBox_xyTolerance.setValue(
            int(self.microtome.xy_tolerance * 1000))
        self.spinBox_zTolerance.setValue(
            int(self.microtome.z_tolerance * 1000))

    def open_motor_status_dlg(self):
        dialog = MotorStatusDlg(self.microtome)
        dialog.exec_()

    def open_set_stage_position_dlg(self):
        dialog = SetStagePositionDlg(self.stage, self.main_controls_trigger)
        dialog.exec_()

    def update_maintenance_move_interval_spinbox(self):
        self.spinBox_maintenanceMoveInterval.setEnabled(
            self.checkBox_enableMaintenanceMoves.isChecked())

    def accept(self):
        if self.microtome_active:
            self.microtome.stage_move_wait_interval = (
                self.doubleSpinBox_waitInterval.value())
            self.microtome.stage_limits = [
                self.spinBox_stageMinX.value(), self.spinBox_stageMaxX.value(),
                self.spinBox_stageMinY.value(), self.spinBox_stageMaxY.value()]
            self.microtome.use_maintenance_moves = (
                self.checkBox_enableMaintenanceMoves.isChecked())
            self.microtome.maintenance_move_interval = (
                self.spinBox_maintenanceMoveInterval.value())
        else:
            self.sem.set_stage_move_wait_interval(
                self.doubleSpinBox_waitInterval.value())
            self.sem.use_maintenance_moves = (
                self.checkBox_enableMaintenanceMoves.isChecked())
            self.sem.maintenance_move_interval = (
                self.spinBox_maintenanceMoveInterval.value())

        super().accept()

# ------------------------------------------------------------------------------

class MotorStatusDlg(QDialog):
    """Show numbers of total motor moves, failed moves, and slow moves."""

    def __init__(self, stage):
        super().__init__()
        self.stage = stage
        loadUi('..\\gui\\motor_status_dlg.ui', self)
        self.setWindowModality(Qt.ApplicationModal)
        self.setWindowIcon(QIcon('..\\img\\icon_16px.ico'))
        self.setFixedSize(self.size())
        self.show()
        self.pushButton_update.clicked.connect(self.show_current_stats)
        self.pushButton_reset.clicked.connect(self.reset_counters)
        self.show_current_stats()

    def reset_counters(self):
        reply = QMessageBox.warning(
            self, 'Reset all motor move counters',
            'This will reset all counters that keep track of the XYZ motor '
            'moves (total numbers, distances, durations). A reset should '
            'usually only be performed after the motors have been replaced. '
            'Are you sure you want to reset the counters?',
            QMessageBox.Ok | QMessageBox.Cancel)
        if reply == QMessageBox.Cancel:
            return
        self.stage.reset_stage_move_counters()
        self.show_current_stats()

    def show_current_stats(self):
        x_total, y_total, z_total = self.stage.total_xyz_move_counter
        self.spinBox_xMotorTotal.setValue(x_total[0])
        self.spinBox_yMotorTotal.setValue(y_total[0])
        self.spinBox_zMotorTotal.setValue(z_total[0])
        x_failed, y_failed, z_failed = self.stage.failed_xyz_move_counter
        self.spinBox_xMotorFailed.setValue(x_failed)
        self.spinBox_yMotorFailed.setValue(y_failed)
        self.spinBox_zMotorFailed.setValue(z_failed)
        self.spinBox_xySlowMoveWarnings.setValue(
            self.stage.slow_xy_move_counter)
        recent_count_x = len(self.stage.failed_x_move_warnings)
        if recent_count_x == 0:
            recent_percentage_failed_x = 0
        else:
            recent_percentage_failed_x = (
                self.stage.failed_x_move_warnings.count(1) / recent_count_x)
        recent_count_y = len(self.stage.failed_y_move_warnings)
        if recent_count_y == 0:
            recent_percentage_failed_y = 0
        else:
            recent_percentage_failed_y = (
                self.stage.failed_y_move_warnings.count(1) / recent_count_y)
        recent_count_z = len(self.stage.failed_z_move_warnings)
        if recent_count_z == 0:
            recent_percentage_failed_z = 0
        else:
            recent_percentage_failed_z = (
                self.stage.failed_z_move_warnings.count(1) / recent_count_z)
        recent_count_slow = len(self.stage.slow_xy_move_warnings)
        if recent_count_slow == 0:
            recent_percentage_slow = 0
        else:
            recent_percentage_slow = (
                self.stage.slow_xy_move_warnings.count(1)
                / recent_count_slow)

        if x_total[0] == 0:
            total_percentage_failed_x = 0
        else:
            total_percentage_failed_x = x_failed/x_total[0]
        if y_total[0] == 0:
            total_percentage_failed_y = 0
        else:
            total_percentage_failed_y = y_failed/y_total[0]
        if z_total[0] == 0:
            total_percentage_failed_z = 0
        else:
            total_percentage_failed_z = z_failed/z_total[0]
        if min(x_total[0], y_total[0]) == 0:
            total_percentage_slow = 0
        else:
            total_percentage_slow = (
                self.stage.slow_xy_move_counter/min(x_total[0], y_total[0]))

        self.lineEdit_xRecentFailed.setText(
            f'{100 * total_percentage_failed_x:.5f} % failed / '
            f'{100 * recent_percentage_failed_x:.1f} % '
            f'in recent {recent_count_x}')
        self.lineEdit_yRecentFailed.setText(
            f'{100 * total_percentage_failed_y:.5f} % failed / '
            f'{100 * recent_percentage_failed_y:.1f} % '
            f'in recent {recent_count_y}')
        self.lineEdit_zRecentFailed.setText(
            f'{100 * total_percentage_failed_z:.5f} % failed / '
            f'{100 * recent_percentage_failed_z:.1f} % '
            f'in recent {recent_count_z}')
        self.lineEdit_xyRecentSlowMoveWarnings.setText(
            f'{100 * total_percentage_slow:.5f} % slow / '
            f'{100 * recent_percentage_slow:.1f} % '
            f'in recent {recent_count_slow}')

        if x_total[0] == 0:
            avg_dist_x = 0
            avg_duration_x = 0
        else:
            avg_dist_x = x_total[1]/x_total[0]
            avg_duration_x = x_total[2]/x_total[0]
        if y_total[0] == 0:
            avg_dist_y = 0
            avg_duration_y = 0
        else:
            avg_dist_y = y_total[1]/y_total[0]
            avg_duration_y = y_total[2]/y_total[0]
        if z_total[0] == 0:
            avg_dist_z = 0
        else:
            avg_dist_z = int(z_total[1]/z_total[0] * 1000)

        # Choose appropriate units for X and Y distance: in metres if >10m,
        # in mm if >10mm, otherwise in microns.
        if x_total[1] > 10000000:    # 10 m
            x_total_dist_str = f'{(x_total[1] / 1000000):.1f} m'
        elif x_total[1] > 10000:     # 10 mm
            x_total_dist_str = f'{(x_total[1] / 1000):.1f} mm'
        else:
            x_total_dist_str = f'{int(x_total[1])} µm'
        if y_total[1] > 10000000:    # 10 m
            y_total_dist_str = f'{(y_total[1] / 1000000):.1f} m'
        elif y_total[1] > 10000:     # 10 mm
            y_total_dist_str = f'{(y_total[1] / 1000):.1f} mm'
        else:
            y_total_dist_str = f'{int(y_total[1])} µm'
        # For Z distance, use mm if >10mm
        if z_total[1] > 10000:
            z_total_dist_str = f'{(z_total[1] / 1000):.3f} mm'
        else:
            z_total_dist_str = f'{z_total[1]:.3f} µm'

        self.lineEdit_xDistance.setText(
            f'{x_total_dist_str}; avg./move: {avg_dist_x:.1f} µm')
        self.lineEdit_yDistance.setText(
            f'{y_total_dist_str}; avg./move: {avg_dist_y:.1f} µm')
        self.lineEdit_zDistance.setText(
            f'{z_total_dist_str}; avg./move: {avg_dist_z} nm')

        # Choose appropriate units for X and Y total move durations:
        # In hours and minutes if >600 s (10 min), otherwise in seconds
        if x_total[2] > 600:
            hours, minutes = utils.get_hours_minutes(x_total[2])
            x_total_dur_str = f'{hours} h {minutes} min'
        else:
            x_total_dur_str = f'{x_total[2]:.1f} s'
        if y_total[2] > 600:
            hours, minutes = utils.get_hours_minutes(y_total[2])
            y_total_dur_str = f'{hours} h {minutes} min'
        else:
            y_total_dur_str = f'{y_total[2]:.1f} s'

        self.lineEdit_xDuration.setText(
            f'{x_total_dur_str}; avg./move: {avg_duration_x:.2f} s')
        self.lineEdit_yDuration.setText(
            f'{y_total_dur_str}; avg./move: {avg_duration_y:.2f} s')

        self.doubleSpinBox_motorSpeedX.setValue(self.stage.motor_speed_x)
        self.doubleSpinBox_motorSpeedY.setValue(self.stage.motor_speed_y)

        self.spinBox_xyTolerance.setValue(
            int(self.stage.xy_tolerance * 1000))  # show in microns (* 1000)
        self.spinBox_zTolerance.setValue(
            int(self.stage.z_tolerance * 1000))

# ------------------------------------------------------------------------------

class SetStagePositionDlg(QDialog):
    """Set stage position to XYZ coordinates selected by user."""

    def __init__(self, stage, main_controls_trigger):
        super().__init__()
        self.stage = stage
        loadUi('..\\gui\\set_stage_position_dlg.ui', self)
        self.setWindowModality(Qt.ApplicationModal)
        self.setWindowIcon(QIcon('..\\img\\icon_16px.ico'))
        self.setFixedSize(self.size())
        self.show()
        QApplication.processEvents()
        self.busy = False
        self.main_controls_trigger = main_controls_trigger
        self.finish_trigger = utils.Trigger()
        self.finish_trigger.signal.connect(self.move_completed)
        self.pushButton_move.clicked.connect(self.start_move)
        # Show current XYZ
        self.doubleSpinBox_X.setValue(self.stage.last_known_x)
        self.doubleSpinBox_Y.setValue(self.stage.last_known_y)
        # Read current Z
        self.last_known_z = self.stage.get_z()
        self.doubleSpinBox_Z.setValue(self.last_known_z)

    def start_move(self):
        self.busy = True
        self.error = False
        self.aborted = False
        # Load target coordinates
        stage_x = self.doubleSpinBox_X.value()
        stage_y = self.doubleSpinBox_Y.value()
        stage_z = self.doubleSpinBox_Z.value()
        # User must confirm if Z move larger than 200 nanometres
        z_diff = abs(stage_z - self.last_known_z)
        response = None
        if z_diff > 0.200:
            response = QMessageBox.warning(
                self, 'Confirm Z move',
                f'This will move Z by {z_diff:.3f} µm. Please confirm!',
                QMessageBox.Ok | QMessageBox.Cancel)
        if response == QMessageBox.Cancel:
            self.aborted = True
            self.move_completed()
        else:
            self.pushButton_move.setText('Busy... please wait.')
            self.pushButton_move.setEnabled(False)
            utils.run_log_thread(self.move_to_position,
                                 stage_x, stage_y, stage_z)

    def move_to_position(self, stage_x, stage_y, stage_z):
        self.stage.move_to_xy((stage_x, stage_y))
        if self.stage.error_state != Error.none:
            self.error = True
            self.stage.reset_error_state()
        else:
            self.stage.move_to_z(stage_z, safe_mode=False)
            if self.stage.error_state != Error.none:
                self.error = True
                self.stage.reset_error_state()
        self.finish_trigger.signal.emit()

    def move_completed(self):
        self.busy = False
        # Update Main Controls position display and Viewport
        self.main_controls_trigger.transmit('UPDATE XY')
        self.main_controls_trigger.transmit('UPDATE Z')
        self.main_controls_trigger.transmit('DRAW VP')
        if self.error:
            QMessageBox.warning(self, 'Error',
                'An error was detected during the move. '
                'Please try again.',
                QMessageBox.Ok)
        elif self.aborted:
            QMessageBox.warning(self, 'Aborted',
                'The move was aborted.',
                QMessageBox.Ok)
        else:
            QMessageBox.information(self, 'Move complete',
                'The stage has been moved to the selected position. ',
                QMessageBox.Ok)
        # Close the dialog
        super().accept()

    def reject(self):
        if not self.busy:
            super().reject()

    def closeEvent(self, event):
        if not self.busy:
            event.accept()
        else:
            event.ignore()

# ------------------------------------------------------------------------------

class KatanaSettingsDlg(QDialog):
    """Adjust settings for the katana microtome.
    (Under development)
    """

    def __init__(self, microtome):
        super().__init__()
        self.microtome = microtome
        loadUi('..\\gui\\katana_settings_dlg.ui', self)
        self.setWindowModality(Qt.ApplicationModal)
        self.setWindowIcon(QIcon('..\\img\\icon_16px.ico'))
        self.setFixedSize(self.size())
        self.show()

        # Set up COM port selector
        available_ports = utils.get_serial_ports()
        self.comboBox_portSelector.addItems(available_ports)
        if self.microtome.selected_port in available_ports:
            self.comboBox_portSelector.setCurrentIndex(
                available_ports.index(self.microtome.selected_port))
        else:
            self.comboBox_portSelector.setCurrentIndex(0)
        self.comboBox_portSelector.currentIndexChanged.connect(
            self.connect_to_new_com_port)

        self.display_connection_status()
        self.display_current_settings()

    def connect_to_new_com_port(self):
        """Attempt connection to new port."""
        self.microtome.selected_port = self.comboBox_portSelector.currentText()
        self.microtome.connect()
        self.display_connection_status()

    def display_connection_status(self):
        # Show message in dialog whether or not katana is connected.
        pal = QPalette(self.label_connectionStatus.palette())
        if self.microtome.connected:
            # Use red colour if not connected
            pal.setColor(QPalette.WindowText, QColor(Qt.black))
            self.label_connectionStatus.setPalette(pal)
            self.label_connectionStatus.setText('katana microtome connected.')
        else:
            pal.setColor(QPalette.WindowText, QColor(Qt.red))
            self.label_connectionStatus.setPalette(pal)
            self.label_connectionStatus.setText(
                'katana microtome is not connected.')

    def display_current_settings(self):
        self.spinBox_knifeCutSpeed.setValue(
            self.microtome.knife_cut_speed)
        self.spinBox_knifeFastSpeed.setValue(
            self.microtome.knife_fast_speed)
        cut_window_start, cut_window_end = (
            self.microtome.cut_window_start, self.microtome.cut_window_end)
        self.spinBox_cutWindowStart.setValue(cut_window_start)
        self.spinBox_cutWindowEnd.setValue(cut_window_end)

        self.checkBox_useOscillation.setChecked(
            self.microtome.use_oscillation)
        self.spinBox_oscAmplitude.setValue(
            self.microtome.oscillation_amplitude)
        self.spinBox_oscFrequency.setValue(
            self.microtome.oscillation_frequency)
        if not self.microtome.simulation_mode and self.microtome.connected:
            self.doubleSpinBox_zPosition.setValue(self.microtome.get_stage_z())
        z_range_min, z_range_max = self.microtome.z_range
        self.doubleSpinBox_zRangeMin.setValue(z_range_min)
        self.doubleSpinBox_zRangeMax.setValue(z_range_max)
        # Retraction clearance is stored in nanometres, display in micrometres
        self.doubleSpinBox_retractClearance.setValue(
            self.microtome.retract_clearance / 1000)

    def accept(self):
        new_com_port = self.comboBox_portSelector.currentText()
        new_cut_speed = self.spinBox_knifeCutSpeed.value()
        new_fast_speed = self.spinBox_knifeFastSpeed.value()
        new_cut_start = self.spinBox_cutWindowStart.value()
        new_cut_end = self.spinBox_cutWindowEnd.value()
        new_osc_frequency = self.spinBox_oscFrequency.value()
        new_osc_amplitude = self.spinBox_oscAmplitude.value()
        # retract_clearance in nanometres
        new_retract_clearance = (
            self.doubleSpinBox_retractClearance.value() * 1000)
        # End position of cut window must be smaller than start position:
        if new_cut_end < new_cut_start:
            self.microtome.selected_port = new_com_port
            self.microtome.knife_cut_speed = new_cut_speed
            self.microtome.knife_fast_speed = new_fast_speed
            self.microtome.cut_window_start = new_cut_start
            self.microtome.cut_window_end = new_cut_end
            self.microtome.use_oscillation = (
                self.checkBox_useOscillation.isChecked())
            self.microtome.oscillation_frequency = new_osc_frequency
            self.microtome.oscillation_amplitude = new_osc_amplitude
            self.microtome.retract_clearance = new_retract_clearance
            super().accept()
        else:
            QMessageBox.warning(
                self, 'Invalid input',
                'The start position of the cutting window must be larger '
                'than the end position.',
                QMessageBox.Ok)

# ------------------------------------------------------------------------------


class GCIBSettingsDlg(QDialog):
    """[WIP] Settings dialog for the GCIB system. Currently not more than a placeholder.
    """
    def __init__(self, microtome):
        super().__init__()
        self.microtome = microtome

        loadUi('..\\gui\\gcib_settings_dlg.ui', self)

        self.setWindowModality(Qt.ApplicationModal)
        self.setWindowIcon(QIcon('..\\img\\icon_16px.ico'))
        self.setFixedSize(self.size())
        self.show()

        # Set up COM port selector
        # TODO: set up serial selector
        # self.comboBox_portSelector.addItems(utils.get_serial_ports())
        # self.comboBox_portSelector.setCurrentIndex(0)
        # self.comboBox_portSelector.currentIndexChanged.connect(
        #     self.reconnect)

        self.display_connection_status()
        self.display_current_settings()
        self.doubleSpinBox_millCycle.setValue(self.microtome.mill_cycle)
        self.checkBox_useContinuousRotation.setChecked(bool(self.microtome.continuous_rot))

    def reconnect(self):
        pass

    def display_connection_status(self):
        pass
        # pal = QPalette(self.label_connectionStatus.palette())
        # if self.microtome.connected:
        #     # Use red colour if not connected
        #     pal.setColor(QPalette.WindowText, QColor(Qt.black))
        #     self.label_connectionStatus.setPalette(pal)
        #     self.label_connectionStatus.setText('katana microtome connected.')
        # else:
        #     pal.setColor(QPalette.WindowText, QColor(Qt.red))
        #     self.label_connectionStatus.setPalette(pal)
        #     self.label_connectionStatus.setText(
        #         'katana microtome is not connected.')

    def display_current_settings(self):
        # TODO: add parameters from config (non-adjustable for now)
        pass

    def accept(self):
        self.microtome.mill_cycle = self.doubleSpinBox_millCycle.value()
        self.microtome.continuous_rot = int(self.checkBox_useContinuousRotation.isChecked())
        super().accept()

# ------------------------------------------------------------------------------


class StageCalibrationDlg(QDialog):
    """Dialog window to calibrate the stage (rotation angles and scale factors)
    and the motor speeds.

    The stage can be calibrated manually by providing shift vectors obtained
    from image comparisons, or with an automated procedure.
    To determine the (microtome) motor speeds, the user needs to run a
    script in Digital Micrograph. TODO: develop automated procedure to update
    motor speeds.
    """

    def __init__(self, coordinate_system, stage, sem, base_dir):
        super().__init__()
        self.cs = coordinate_system
        self.stage = stage
        self.sem = sem
        self.base_dir = base_dir

        self.x_shift_vector = [0, 0]
        self.y_shift_vector = [0, 0]
        self.motor_speed_x, self.motor_speed_y = None, None
        self.finish_trigger = utils.Trigger()
        self.finish_trigger.signal.connect(self.process_pixel_shifts)
        self.finish_trigger_motor_speeds = utils.Trigger()
        self.finish_trigger_motor_speeds.signal.connect(
            self.show_measured_motor_speeds)
        self.update_calc_trigger = utils.Trigger()
        self.update_calc_trigger.signal.connect(self.update_log)
        self.calc_exception = None
        self.busy = False

        # Choose frame_size_selector depending on device: 
        # About 2k x 2k is a good default choice
        if self.sem.device_name.startswith("TESCAN"):
            self.frame_size_selector = 5
        elif sem.device_name.startswith("ZEISS"):
            self.frame_size_selector = 2
        else:  # Mock SEM
            self.frame_size_selector = 1 

        loadUi('..\\gui\\stage_calibration_dlg.ui', self)
        self.setWindowModality(Qt.ApplicationModal)
        self.setWindowIcon(QIcon('..\\img\\icon_16px.ico'))
        self.setFixedSize(self.size())
        self.show()
        self.arrow_symbol1.setPixmap(QPixmap('..\\img\\arrow.png'))
        self.arrow_symbol2.setPixmap(QPixmap('..\\img\\arrow.png'))
        self.lineEdit_EHT.setText('{0:.2f}'.format(self.sem.target_eht))
        params = self.cs.stage_calibration
        self.doubleSpinBox_stageScaleFactorX.setValue(params[0])
        self.doubleSpinBox_stageScaleFactorY.setValue(params[1])
        self.doubleSpinBox_stageRotationX.setValue(params[2])
        self.doubleSpinBox_stageRotationY.setValue(params[3])
        self.doubleSpinBox_motorSpeedX.setValue(self.stage.motor_speed_x)
        self.doubleSpinBox_motorSpeedY.setValue(self.stage.motor_speed_y)
        self.comboBox_dwellTime.addItems(map(str, self.sem.DWELL_TIME))
        self.comboBox_dwellTime.setCurrentIndex(4)
        # TODO: use a list instead:
        self.comboBox_package.addItems(['cv2', 'imreg_dft', 'skimage'])
        self.pushButton_startImageAcq.clicked.connect(
            self.start_stage_calibration_procedure)
        if self.sem.simulation_mode:
            self.pushButton_startImageAcq.setEnabled(False)
        self.pushButton_helpCalibration.clicked.connect(self.show_help)
        self.pushButton_calcStage.clicked.connect(
            self.calculate_calibration_parameters_from_user_input)
        self.pushButton_measureMotorSpeeds.clicked.connect(
            self.measure_motor_speeds)
        # Show current calibration image size and update whenever pixel size
        # is changed by user
        self.show_calibration_image_size()
        self.spinBox_pixelsize.valueChanged.connect(self.show_calibration_image_size)
         
        # For now, disable motor speed section unless Gatan 3View is used
        if self.stage.device_name() != "Gatan 3View":
            self.doubleSpinBox_motorSpeedX.setEnabled(False)
            self.doubleSpinBox_motorSpeedY.setEnabled(False)
            self.pushButton_measureMotorSpeeds.setEnabled(False)

    def calibration_image_size(self) -> Tuple[float, float]:
        """Return the current size [width, height] of the calibration 
        images in micrometres.
        """
        pixel_size = self.spinBox_pixelsize.value()
        resolution = self.sem.STORE_RES[self.frame_size_selector]
        width = resolution[0] * pixel_size / 1000
        height = resolution[1] * pixel_size / 1000
        return width, height

    def show_calibration_image_size(self):
        """Calculate and display the size of the calibration images."""
        width, height = self.calibration_image_size()
        self.label_imageSize.setText(f'{width:.1f} × {height:.1f}')

    def stage_moves_within_image_size(self) -> bool:
        """Check whether the specified X/Y move distances are within the
        calibration image size (with a minimum of 10% overlap expected).
        """
        width, height = self.calibration_image_size()
        move_distance = self.spinBox_shift.value()
        return ((width - move_distance >= 0.1 * width) and 
                (height - move_distance >= 0.1 * height))

    def measure_motor_speeds(self):
        """Run the measurement routine in a thread."""
        self.busy = True  # This prevents user from closing the dialog window
        self.pushButton_measureMotorSpeeds.setEnabled(False)
        self.pushButton_startImageAcq.setEnabled(False)
        self.pushButton_measureMotorSpeeds.setText('Please wait... (~1 min)')
        utils.run_log_thread(self.run_motor_speed_measurement)

    def run_motor_speed_measurement(self):
        self.motor_speed_x, self.motor_speed_y = (
            self.stage.measure_motor_speeds())
        self.finish_trigger_motor_speeds.signal.emit()

    def show_measured_motor_speeds(self):
        self.busy = False
        self.pushButton_measureMotorSpeeds.setEnabled(True)
        self.pushButton_startImageAcq.setEnabled(True)
        self.pushButton_measureMotorSpeeds.setText('Measure XY motor speeds')
        if self.motor_speed_x is None or self.stage.error_state != Error.none:
            self.stage.reset_error_state()
            QMessageBox.warning(self, 'Error',
                                'XY motor speed measurement failed.',
                                QMessageBox.Ok)
            return
        user_choice = QMessageBox.information(
            self, 'Measured XY motor speeds',
            'Results:\nMotor speed X: ' + '{0:.1f}'.format(self.motor_speed_x)
            + ';\nMotor speed Y: ' + '{0:.1f}'.format(self.motor_speed_y)
            + '\n\nDo you want to use these values?',
            QMessageBox.Ok | QMessageBox.Cancel)
        if user_choice == QMessageBox.Ok:
            self.doubleSpinBox_motorSpeedX.setValue(self.motor_speed_x)
            self.doubleSpinBox_motorSpeedY.setValue(self.motor_speed_y)

    def show_help(self):
        QMessageBox.information(
            self, 'Stage calibration procedure',
            'If you click on "Start automatic calibration", '
            'three images will be acquired and saved in the current base '
            'directory: start.tif, shift_x.tif, shift_y.tif. '
            'You can set the pixel size and dwell time for these images and '
            'specify how far the stage should move along the X and the Y axis. '
            'The X/Y moves must be small enough to allow some overlap between '
            'the test images. The frame size is set automatically. '
            'Make sure that structure is visible in the images, and that the '
            'beam is focused.\n'
            'The current stage position will be used as the starting '
            'position. The recommended starting position is the centre of the '
            'stage (0, 0).\n'
            'Shift vectors between the acquired images will be computed using '
            'a function from the selected package (cv2, imreg_dft or skimage). '
            'Angles and scale factors will then be computed from these '
            'shifts.\n\n'
            'Alternatively, you can manually provide the pixel shifts by '
            'looking at the calibration images start.tif, shift_x.tif, and '
            'shift_y.tif and measuring the difference (with ImageJ, for '
            'example) in the XY pixel position for some feature in the image. '
            'Click on "Calculate" to calculate the calibration parameters '
            'from these shifts.',
            QMessageBox.Ok)

    def start_stage_calibration_procedure(self):
        """Acquire three images to be used for the stage calibration.
        See text in information message box for explanation.
        """
        if not self.sem.is_eht_on():
            QMessageBox.warning(
                self, 'EHT off', 'EHT / high voltage is off. Please turn '
                'it on before starting the calibration.', QMessageBox.Ok)
            return

        if not self.stage_moves_within_image_size():
            QMessageBox.warning(
                self, 'X/Y move distance too large', 
                'Ensure that the specified distance for X/Y moves '
                'is smaller than the width and height of the calibration '
                'images, so that at least 10% overlap is achieved.', QMessageBox.Ok)
            return

        reply = QMessageBox.information(
            self, 'Start calibration procedure',
            'This will acquire three images and save them in the current base '
            'directory: start.tif, shift_x.tif, shift_y.tif. '
            'Structure must be visible in the images, and the beam must be '
            'focused.\nThe current stage position will be used as the starting '
            'position. The recommended starting position is the centre of the '
            'stage (0, 0). Angles and scale factors will be computed from the '
            'shifts between the acquired test images.\n'
            'Proceed?',
            QMessageBox.Ok | QMessageBox.Cancel)
        if reply == QMessageBox.Ok:
            self.busy = True
            self.plainTextEdit_calibLog.setPlainText('Acquiring images...')
            self.pushButton_startImageAcq.setText('Busy')
            self.pushButton_startImageAcq.setEnabled(False)
            self.pushButton_measureMotorSpeeds.setEnabled(False)
            self.pushButton_calcStage.setEnabled(False)
            # Acquire images in thread
            utils.run_log_thread(self.calibration_images_acq_thread)

    def calibration_images_acq_thread(self):
        """Acquisition thread for three images used for the stage calibration.
        Frame settings are fixed for now. Currently no error handling. XY shifts
        are computed from images with imreg_dft or skimage.
        """
        shift = self.spinBox_shift.value()
        pixel_size = self.spinBox_pixelsize.value()
        dwell_time = self.sem.DWELL_TIME[self.comboBox_dwellTime.currentIndex()]

        self.sem.apply_frame_settings(
            self.frame_size_selector, pixel_size, dwell_time)

        start_x, start_y = self.stage.get_xy()
        # Acquire first image at starting position
        self.sem.acquire_frame(self.base_dir + '\\start.tif')
        # Shift along X stage
        self.stage.move_to_xy((start_x + shift, start_y))
        # Second image, at new X position (Y unchanged from starting position)
        self.sem.acquire_frame(self.base_dir + '\\shift_x.tif')
        # Shift along Y direction, X back to starting position
        self.stage.move_to_xy((start_x, start_y + shift))
        # Acquire third and final image, at new Y position
        self.sem.acquire_frame(self.base_dir + '\\shift_y.tif')
        # Move back to starting position
        self.stage.move_to_xy((start_x, start_y))
        # Show in log that calculation begins now
        self.update_calc_trigger.signal.emit()
        # Load images and calculate shifts:
        start_img = imread(os.path.join(self.base_dir, 'start.tif'), 1)
        shift_x_img = imread(os.path.join(self.base_dir, 'shift_x.tif'), 1)
        shift_y_img = imread(os.path.join(self.base_dir, 'shift_y.tif'), 1)
        self.calc_exception = None
        try:
            # # [::-1] to use x, y, z order
            if self.comboBox_package.currentIndex() == 0:  # cv2 calculation selected
                start_img = (start_img*255).astype(np.uint8)
                shift_x_img = (shift_x_img*255).astype(np.uint8)
                shift_y_img = (shift_y_img*255).astype(np.uint8)
                x_shift = utils.align_images_cv2(shift_x_img, start_img)
                y_shift = utils.align_images_cv2(shift_y_img, start_img)
            elif self.comboBox_package.currentIndex() == 1:
                x_shift = translation(
                    start_img, shift_x_img, filter_pcorr=3)['tvec'][::-1]
                y_shift = translation(
                    start_img, shift_y_img, filter_pcorr=3)['tvec'][::-1]
            else:  # use skimage.phase_cross_correlation
                x_shift = phase_cross_correlation(start_img, shift_x_img)[0][::-1]
                y_shift = phase_cross_correlation(start_img, shift_y_img)[0][::-1]
            x_shift = x_shift.astype(np.int)
            y_shift = y_shift.astype(np.int)
            self.x_shift_vector = [x_shift[0], x_shift[1]]
            self.y_shift_vector = [y_shift[0], y_shift[1]]
        except Exception as e:
            self.calc_exception = str(e)
        self.finish_trigger.signal.emit()

    def update_log(self):
        self.plainTextEdit_calibLog.appendPlainText(
            'Now computing pixel shifts...')

    def process_pixel_shifts(self):
        """Show the pixel shifts computed from the calibration images, and
        calculate the calibration parameters from these shifts.
        """
        self.pushButton_startImageAcq.setText('Start')
        self.pushButton_startImageAcq.setEnabled(True)
        self.pushButton_measureMotorSpeeds.setEnabled(True)
        self.pushButton_calcStage.setEnabled(True)
        if self.calc_exception is None:
            # Show the vectors in the textbox and the spinboxes
            self.plainTextEdit_calibLog.setPlainText(
                'Shift_X: [{0:.1f}, {1:.1f}], '
                'Shift_Y: [{2:.1f}, {3:.1f}]'.format(
                *self.x_shift_vector, *self.y_shift_vector))
            # Absolute values for the GUI
            if self.comboBox_package.currentIndex() == 2:
                self.spinBox_x2x.setValue(abs(self.x_shift_vector[0]))
                self.spinBox_x2y.setValue(abs(self.x_shift_vector[1]))
                self.spinBox_y2x.setValue(abs(self.y_shift_vector[0]))
                self.spinBox_y2y.setValue(abs(self.y_shift_vector[1]))
            else:
                self.spinBox_x2x.setValue(self.x_shift_vector[0])
                self.spinBox_x2y.setValue(self.x_shift_vector[1])
                self.spinBox_y2x.setValue(self.y_shift_vector[0])
                self.spinBox_y2y.setValue(self.y_shift_vector[1])

            # Now calculate parameters:
            self.calculate_calibration_parameters()
        else:
            QMessageBox.warning(
                self, 'Error',
                'An exception occured while computing the translations: '
                + self.calc_exception,
                QMessageBox.Ok)
            self.busy = False

    def calculate_calibration_parameters(self):
        """Calculate the calibration parameters (angles and scale factors) from
        the current shift vectors.
        """
        shift = self.spinBox_shift.value()
        pixel_size = self.spinBox_pixelsize.value()

        # Use absolute values for now, TODO: revisit for the Sigma stage
        delta_xx, delta_xy = (
            abs(self.x_shift_vector[0]), abs(self.x_shift_vector[1]))
        delta_yx, delta_yy = (
            abs(self.y_shift_vector[0]), abs(self.y_shift_vector[1]))
        # Rotation angles (in radians)
        rot_x = atan(delta_xy/delta_xx)
        rot_y = atan(delta_yx/delta_yy)
        # Scale factors
        scale_x = shift / (sqrt(delta_xx**2 + delta_xy**2) * pixel_size / 1000)
        scale_y = shift / (sqrt(delta_yx**2 + delta_yy**2) * pixel_size / 1000)

        # Alternative calc.
        x_abs = np.linalg.norm(self.x_shift_vector)
        y_abs = np.linalg.norm(self.y_shift_vector)
        # Rotation angles:
        rot_x_alt = np.arccos(self.x_shift_vector[0] / x_abs)
        rot_y_alt = np.arccos(self.y_shift_vector[1] / y_abs)
        # Scale factors:
        scale_x_alt = shift / (x_abs * pixel_size / 1000)
        scale_y_alt = shift / (y_abs * pixel_size / 1000)

        # Alternative calc. with atan2
        # This only works if the reference vector is (0, 0)
        rot2_x = atan2(self.x_shift_vector[1], self.x_shift_vector[0])
        rot2_y = atan2(self.y_shift_vector[0], self.y_shift_vector[1])

        scale_x = scale_x_alt
        scale_y = scale_y_alt
        rot_x = rot_x_alt
        rot_y = rot_y_alt

        self.busy = False
        user_choice = QMessageBox.information(
            self, 'Calculated parameters',
            'Results:\n'
            + 'Scale factor X: ' + '{0:.5f}'.format(scale_x)
            + ';\nScale factor Y: ' + '{0:.5f}'.format(scale_y)
            + '\nRotation X: ' + '{0:.5f}'.format(rot_x)
            + ';\nRotation Y: ' + '{0:.5f}'.format(rot_y)
            + '\n\nDo you want to use these values?',
            QMessageBox.Ok | QMessageBox.Cancel)
        if user_choice == QMessageBox.Ok:
            self.doubleSpinBox_stageScaleFactorX.setValue(scale_x)
            self.doubleSpinBox_stageScaleFactorY.setValue(scale_y)
            self.doubleSpinBox_stageRotationX.setValue(rot_x)
            self.doubleSpinBox_stageRotationY.setValue(rot_y)

    def calculate_calibration_parameters_from_user_input(self):
        """Calculate the rotation angles and scale factors from the user input.
        The user provides the pixel position of any object that can be
        identified in all three acquired test images. From this, the program
        calculates the difference the object was shifted in pixels, and the
        angle with respect to the x or y axis.
        """
        # Pixel position input from GUI
        x1x = self.spinBox_x1x.value()
        x1y = self.spinBox_x1y.value()
        x2x = self.spinBox_x2x.value()
        x2y = self.spinBox_x2y.value()
        y1x = self.spinBox_y1x.value()
        y1y = self.spinBox_y1y.value()
        y2x = self.spinBox_y2x.value()
        y2y = self.spinBox_y2y.value()

        # Distances in pixels
        delta_xx = x2x - x1x
        delta_xy = x2y - x1y
        delta_yx = y2x - y1x
        delta_yy = y2y - y1y
        if delta_xx == 0 or delta_yy == 0:
            QMessageBox.warning(
                self, 'Error computing stage calibration',
                'Please check your input values.',
                QMessageBox.Ok)
        else:
            self.plainTextEdit_calibLog.setPlainText(
                'Using pixel shifts specified on the right side as input...')
            self.x_shift_vector = [delta_xx, delta_xy]
            self.y_shift_vector = [delta_yx, delta_yy]
            self.calculate_calibration_parameters()

    def accept(self):
        if not self.busy:
            stage_params = [
                self.doubleSpinBox_stageScaleFactorX.value(),
                self.doubleSpinBox_stageScaleFactorY.value(),
                self.doubleSpinBox_stageRotationX.value(),
                self.doubleSpinBox_stageRotationY.value()]
            # Save and apply new stage calibration and motor speeds
            self.cs.save_stage_calibration(self.sem.target_eht, stage_params)
            self.cs.apply_stage_calibration()

            if self.stage.device_name() == "Gatan 3View":
                success = self.stage.set_motor_speeds(
                    self.doubleSpinBox_motorSpeedX.value(),
                    self.doubleSpinBox_motorSpeedY.value())
                if not success:
                    QMessageBox.warning(
                        self, 'Error updating motor speeds',
                        'Motor speeds could not be updated.',
                        QMessageBox.Ok)

            super().accept()

    def reject(self):
        if not self.busy:
            super().reject()

    def closeEvent(self, event):
        if not self.busy:
            event.accept()
        else:
            event.ignore()

# ------------------------------------------------------------------------------

class MagCalibrationDlg(QDialog):
    """Calibrate the relationship between magnification and pixel size."""

    def __init__(self, sem):
        super().__init__()
        self.sem = sem
        loadUi('..\\gui\\mag_calibration_dlg.ui', self)
        self.setWindowModality(Qt.ApplicationModal)
        self.setWindowIcon(QIcon('..\\img\\icon_16px.ico'))
        self.setFixedSize(self.size())
        self.show()
        self.lineEdit_calibrationFactor.setText(
            str(self.sem.MAG_PX_SIZE_FACTOR))
        self.comboBox_frameWidth.addItems(['2048', '4096'])
        self.comboBox_frameWidth.setCurrentIndex(1)
        self.pushButton_calculate.clicked.connect(
            self.calculate_calibration_factor)

    def calculate_calibration_factor(self):
        """Calculate the mag calibration factor from the frame width, the
        magnification and the pixel size.
        """
        frame_width = int(str(self.comboBox_frameWidth.currentText()))
        pixel_size = self.doubleSpinBox_pixelSize.value()
        mag = self.spinBox_mag.value()
        new_factor = int(mag * frame_width * pixel_size)
        user_choice = QMessageBox.information(
            self, 'Calculated calibration factor',
            'Result:\nNew magnification calibration factor: %d '
            '\n\nDo you want to use this value?' % new_factor,
            QMessageBox.Ok | QMessageBox.Cancel)
        if user_choice == QMessageBox.Ok:
            self.lineEdit_calibrationFactor.setText(str(new_factor))

    def accept(self):
        self.sem.MAG_PX_SIZE_FACTOR = int(self.lineEdit_calibrationFactor.text())
        super().accept()

# ------------------------------------------------------------------------------

class CutDurationDlg(QDialog):
    """Dialog to set the duration in seconds of a full cut cycle (near, cut,
    clear).
    """

    def __init__(self, microtome):
        super().__init__()
        self.microtome = microtome
        loadUi('..\\gui\\cut_duration_dlg.ui', self)
        self.setWindowModality(Qt.ApplicationModal)
        self.setWindowIcon(QIcon('..\\img\\icon_16px.ico'))
        self.setFixedSize(self.size())
        self.show()
        self.doubleSpinBox_cutDuration.setValue(
            self.microtome.full_cut_duration)

    def accept(self):
        self.microtome.full_cut_duration = (
            self.doubleSpinBox_cutDuration.value())
        super().accept()

# ------------------------------------------------------------------------------

class OVSettingsDlg(QDialog):
    """Dialog window to adjust settings for overview images, and to add/delete
    overview images.
    """

    def __init__(self, ovm, sem, current_ov, main_controls_trigger):
        super().__init__()
        self.ovm = ovm
        self.sem = sem
        self.current_ov = current_ov
        self.main_controls_trigger = main_controls_trigger
        loadUi('..\\gui\\overview_settings_dlg.ui', self)
        self.setWindowModality(Qt.ApplicationModal)
        self.setWindowIcon(QIcon('..\\img\\icon_16px.ico'))
        self.setFixedSize(self.size())
        self.show()
        # Set up OV selector
        self.comboBox_OVSelector.addItems(self.ovm.ov_selector_list())
        self.comboBox_OVSelector.setCurrentIndex(self.current_ov)
        self.comboBox_OVSelector.currentIndexChanged.connect(self.change_ov)
        if self.ovm[self.current_ov].active:
            self.radioButton_active.setChecked(True)
        else:
            self.radioButton_inactive.setChecked(True)
        self.radioButton_active.toggled.connect(self.update_active_status)
        self.update_active_status()
        # Set up other comboboxes
        store_res_list = [
            '%d × %d' % (res[0], res[1]) for res in self.sem.STORE_RES]
        self.comboBox_frameSize.addItems(store_res_list)
        self.comboBox_frameSize.currentIndexChanged.connect(
            self.update_pixel_size)
        self.comboBox_dwellTime.addItems(map(str, self.sem.DWELL_TIME))
        # Update pixel size when mag changed
        self.spinBox_magnification.valueChanged.connect(self.update_pixel_size)
        # Button to clear OV image in Viewport
        self.pushButton_clearViewportImage.clicked.connect(
            self.clear_viewport_image)
        # Save, add and delete buttons
        self.pushButton_save.clicked.connect(self.save_current_settings)
        self.pushButton_addOV.clicked.connect(self.add_ov)
        self.pushButton_deleteOV.clicked.connect(self.delete_ov)
        self.update_buttons()
        self.show_current_settings()
        self.show_frame_size()

    def update_active_status(self):
        # If current OV is inactive, disable GUI elements
        b = self.radioButton_active.isChecked()
        self.comboBox_frameSize.setEnabled(b)
        self.spinBox_magnification.setEnabled(b)
        self.comboBox_dwellTime.setEnabled(b)
        self.spinBox_acqInterval.setEnabled(b)
        self.spinBox_acqIntervalOffset.setEnabled(b)

    def show_current_settings(self):
        self.comboBox_frameSize.setCurrentIndex(
            self.ovm[self.current_ov].frame_size_selector)
        self.spinBox_magnification.setValue(
            self.ovm[self.current_ov].magnification)
        self.doubleSpinBox_pixelSize.setValue(
            self.ovm[self.current_ov].pixel_size)
        self.comboBox_dwellTime.setCurrentIndex(
            self.ovm[self.current_ov].dwell_time_selector)
        self.spinBox_acqInterval.setValue(
            self.ovm[self.current_ov].acq_interval)
        self.spinBox_acqIntervalOffset.setValue(
            self.ovm[self.current_ov].acq_interval_offset)

    def update_pixel_size(self):
        """Calculate pixel size from current magnification and display it."""
        pixel_size = (
            self.sem.MAG_PX_SIZE_FACTOR
            / (self.sem.STORE_RES[self.comboBox_frameSize.currentIndex()][0]
            * self.spinBox_magnification.value()))
        self.doubleSpinBox_pixelSize.setValue(pixel_size)

    def show_frame_size(self):
        """Calculate and show frame size depending on user selection."""
        frame_size_selector = self.ovm[self.current_ov].frame_size_selector
        pixel_size = self.ovm[self.current_ov].pixel_size
        width = self.sem.STORE_RES[frame_size_selector][0] * pixel_size / 1000
        height = self.sem.STORE_RES[frame_size_selector][1] * pixel_size / 1000
        self.label_frameSize.setText('{0:.1f} × '.format(width)
                                    + '{0:.1f}'.format(height))

    def change_ov(self):
        self.current_ov = self.comboBox_OVSelector.currentIndex()
        if self.ovm[self.current_ov].active:
            self.radioButton_active.setChecked(True)
        else:
            self.radioButton_inactive.setChecked(True)
        self.update_active_status()
        self.update_buttons()
        self.show_current_settings()

    def update_buttons(self):
        """Update labels on buttons and disable/enable delete button depending
        on which OV is selected. OV 0 cannot be deleted. Only the last OV (with
        the highest index) can be deleted. Reason: preserve identities of
        overviews during stack acq.
        """
        if self.current_ov == 0:
            self.pushButton_deleteOV.setEnabled(False)
        else:
            self.pushButton_deleteOV.setEnabled(
                self.current_ov == self.ovm.number_ov - 1)
        # Show current OV number on delete and save buttons
        self.pushButton_save.setText(
            'Save settings for OV %d' % self.current_ov)
        self.pushButton_deleteOV.setText('Delete OV %d' % self.current_ov)

    def clear_viewport_image(self):
        self.ovm[self.current_ov].vp_file_path = ''
        self.main_controls_trigger.transmit('OV SETTINGS CHANGED')

    def save_current_settings(self):
        self.ovm[self.current_ov].active = self.radioButton_active.isChecked()
        # Save previous values of frame size and magnification. If the new
        # values are different from the previous ones, reset current OV image
        # shown in Viewport.
        self.prev_frame_size = self.ovm[self.current_ov].frame_size_selector
        self.prev_mag = self.ovm[self.current_ov].magnification
        self.ovm[self.current_ov].frame_size_selector = (
            self.comboBox_frameSize.currentIndex())
        self.ovm[self.current_ov].magnification = (
            self.spinBox_magnification.value())
        self.ovm[self.current_ov].dwell_time_selector = (
            self.comboBox_dwellTime.currentIndex())
        self.ovm[self.current_ov].acq_interval = (
            self.spinBox_acqInterval.value())
        self.ovm[self.current_ov].acq_interval_offset = (
            self.spinBox_acqIntervalOffset.value())
        if ((self.comboBox_frameSize.currentIndex() != self.prev_frame_size)
            or (self.spinBox_magnification.value() != self.prev_mag)):
            # Reset path to current overview image in Viewport
            self.ovm[self.current_ov].vp_file_path = ''
        self.main_controls_trigger.transmit('OV SETTINGS CHANGED')

    def add_ov(self):
        frame_size_selector = self.comboBox_frameSize.currentIndex()
        frame_size = self.comboBox_frameSize.currentText()
        pixel_size = self.doubleSpinBox_pixelSize.value()
        dwell_time_selector = self.comboBox_dwellTime.currentIndex()
        dwell_time = self.comboBox_dwellTime.currentText()
        acq_interval = self.spinBox_acqInterval.value()
        acq_interval_offset = self.spinBox_acqIntervalOffset.value()
        self.ovm.add_new_overview(frame_size=frame_size, frame_size_selector=frame_size_selector, pixel_size=pixel_size,
                                  dwell_time_selector=dwell_time_selector, dwell_time=dwell_time,
                                  acq_interval=acq_interval, acq_interval_offset=acq_interval_offset)
        self.current_ov = self.ovm.number_ov - 1
        # Update OV selector:
        self.comboBox_OVSelector.blockSignals(True)
        self.comboBox_OVSelector.clear()
        self.comboBox_OVSelector.addItems(self.ovm.ov_selector_list())
        self.comboBox_OVSelector.setCurrentIndex(self.current_ov)
        self.comboBox_OVSelector.blockSignals(False)
        self.change_ov()
        self.main_controls_trigger.transmit('OV SETTINGS CHANGED')

    def delete_ov(self):
        self.ovm.delete_overview()
        self.current_ov = self.ovm.number_ov - 1
        # Update OV selector:
        self.comboBox_OVSelector.blockSignals(True)
        self.comboBox_OVSelector.clear()
        self.comboBox_OVSelector.addItems(self.ovm.ov_selector_list())
        self.comboBox_OVSelector.setCurrentIndex(self.current_ov)
        self.comboBox_OVSelector.blockSignals(False)
        self.change_ov()
        self.main_controls_trigger.transmit('OV SETTINGS CHANGED')

# ------------------------------------------------------------------------------

class GridSettingsDlg(QDialog):
    """Dialog for changing grid settings and for adding/deleting grids."""

    def __init__(self, grid_manager, sem, selected_grid, main_controls_trigger,
                 magc_mode=False):
        super().__init__()
        self.gm = grid_manager
        self.sem = sem
        self.current_grid = selected_grid
        self.main_controls_trigger = main_controls_trigger
        self.magc_mode = magc_mode
        loadUi('..\\gui\\grid_settings_dlg.ui', self)
        self.setWindowModality(Qt.ApplicationModal)
        self.setWindowIcon(QIcon('..\\img\\icon_16px.ico'))
        self.setFixedSize(self.size())
        self.show()
        # Set up grid selector:
        self.comboBox_gridSelector.addItems(self.gm.grid_selector_list())
        self.comboBox_gridSelector.setCurrentIndex(self.current_grid)
        self.comboBox_gridSelector.currentIndexChanged.connect(
            self.change_grid)
        # Set up colour selector:
        for i in range(len(utils.COLOUR_SELECTOR)):
            rgb = utils.COLOUR_SELECTOR[i]
            colour_icon = QPixmap(20, 10)
            colour_icon.fill(QColor(rgb[0], rgb[1], rgb[2]))
            self.comboBox_colourSelector.addItem(QIcon(colour_icon), '')
        if self.gm[self.current_grid].active:
            self.radioButton_active.setChecked(True)
        else:
            self.radioButton_inactive.setChecked(True)
        self.radioButton_active.toggled.connect(self.update_active_status)
        self.update_active_status()
        store_res_list = [
            '%d × %d' % (res[0], res[1]) for res in self.sem.STORE_RES]
        self.comboBox_tileSize.addItems(store_res_list)
        self.comboBox_tileSize.currentIndexChanged.connect(
            self.show_frame_size_and_dose)
        self.comboBox_dwellTime.addItems(map(str, self.sem.DWELL_TIME))
        self.comboBox_dwellTime.currentIndexChanged.connect(
            self.show_frame_size_and_dose)
        self.doubleSpinBox_pixelSize.valueChanged.connect(
            self.show_frame_size_and_dose)
        # Adaptive focus tool button:
        self.toolButton_focusGradient.clicked.connect(
            self.open_focus_gradient_dlg)
        # Button to load current SEM imaging parameters
        self.pushButton_getFromSEM.clicked.connect(self.get_settings_from_sem)
        # Buttons to reset tile previews and wd/stig parameters
        self.pushButton_resetTilePreviews.clicked.connect(
            self.reset_tile_previews)
        self.pushButton_resetFocusParams.clicked.connect(
            self.reset_wd_stig_params)
            
        # Buttons to set same stigmator value(s) for all tiles 
        self.pushButton_globalStig.clicked.connect(
            self.set_global_stig_xy)
        # self.pushButton_globalStigY.clicked.connect(
            # self.set_global_stig_xy)     
            
        # Modify working distances of all tiles by delta_wd
        #delta_wd = self.doubleSpinBox_global_wd_shift.value()
        self.pushButton_global_wd_shift.clicked.connect(
           self.shift_wds)
            
        # Save, add, and delete buttons
        self.pushButton_save.clicked.connect(self.save_current_settings)
        self.pushButton_addGrid.clicked.connect(self.add_grid)
        self.pushButton_deleteGrid.clicked.connect(self.delete_grid)
        self.update_buttons()
        self.show_current_settings()
        self.show_frame_size_and_dose()
        # Inactivate 'add grid' button in magc_mode
        # (should be done in MagC panel instead)
        if self.magc_mode:
            self.pushButton_addGrid.setEnabled(False)
        if 'multisem' in self.sem.device_name.lower():
            # in multisem ROIs are used instead of grids
            # the smallest possible grid is kept for compatibility
            self.spinBox_rows.setEnabled(False)
            self.spinBox_rows.setValue(1)
            self.spinBox_cols.setEnabled(False)
            self.spinBox_cols.setValue(1)
            self.comboBox_tileSize.setEnabled(False)
            self.comboBox_tileSize.setCurrentIndex(0)
            self.spinBox_shift.setEnabled(False)

    def update_active_status(self):
        # If current grid is inactive, disable GUI elements
        b = self.radioButton_active.isChecked()
        self.spinBox_rows.setEnabled(b)
        self.spinBox_cols.setEnabled(b)
        self.spinBox_overlap.setEnabled(b)
        self.spinBox_shift.setEnabled(b)
        self.doubleSpinBox_rotation.setEnabled(b)
        self.comboBox_tileSize.setEnabled(b)
        self.comboBox_dwellTime.setEnabled(b)
        self.doubleSpinBox_pixelSize.setEnabled(b)
        self.checkBox_focusGradient.setEnabled(b)
        self.toolButton_focusGradient.setEnabled(b)
        self.pushButton_resetFocusParams.setEnabled(b)
        self.spinBox_acqInterval.setEnabled(b)
        self.spinBox_acqIntervalOffset.setEnabled(b)

    def get_settings_from_sem(self):
        """Load current SEM settings for frame size, pixel size, and
        dwell time, and set the spin box and the combo boxes to these values.
        """
        current_frame_size_selector = self.sem.get_frame_size_selector()
        current_pixel_size = self.sem.get_pixel_size()
        current_scan_rate = self.sem.get_scan_rate()
        #current_stig_x = self.sem.get_stig_x()
        #current_stig_y = self.sem.get_stig_y()
        self.comboBox_tileSize.setCurrentIndex(current_frame_size_selector)
        self.comboBox_dwellTime.setCurrentIndex(current_scan_rate)
        self.doubleSpinBox_pixelSize.setValue(current_pixel_size)
        #self.doubleSpinBox_globalStigX.setValue(current_stig_x)
        #self.doubleSpinBox_globalStigY.setValue(current_stig_y)

    def show_current_settings(self):
        self.comboBox_colourSelector.setCurrentIndex(
            self.gm[self.current_grid].display_colour)
        self.checkBox_focusGradient.setChecked(
            self.gm[self.current_grid].use_wd_gradient)
        self.spinBox_rows.setValue(self.gm[self.current_grid].number_rows())
        self.spinBox_cols.setValue(self.gm[self.current_grid].number_cols())
        self.spinBox_overlap.setValue(self.gm[self.current_grid].overlap)
        self.doubleSpinBox_rotation.setValue(
            self.gm[self.current_grid].rotation)
        self.spinBox_shift.setValue(self.gm[self.current_grid].row_shift)

        self.doubleSpinBox_pixelSize.setValue(
            self.gm[self.current_grid].pixel_size)
        self.comboBox_tileSize.setCurrentIndex(
            self.gm[self.current_grid].frame_size_selector)
        self.comboBox_dwellTime.setCurrentIndex(
            self.gm[self.current_grid].dwell_time_selector)
        self.spinBox_acqInterval.setValue(
            self.gm[self.current_grid].acq_interval)
        self.spinBox_acqIntervalOffset.setValue(
            self.gm[self.current_grid].acq_interval_offset)

    def set_global_stig_xy(self):
        sx = self.doubleSpinBox_globalStigX.value()
        sy = self.doubleSpinBox_globalStigY.value()
        self.gm[self.current_grid].set_stig_xy_for_all_tiles([sx, sy])
        
    # def set_global_stig_x(self):
        # stig_x_val = 
        
    # def set_global_stig_y(self):
        # stig_y_val = self.doubleSpinBox_currentStigY.setValue(self.sem.get_stig_y())
        
        
    def shift_wds(self):
        delta_wd = self.doubleSpinBox_global_wd_shift.value()
        self.gm[self.current_grid].shift_wd_for_all_tiles(delta_wd)
   

    def show_frame_size_and_dose(self):
        """Calculate and display the tile size and the dose for the current
        settings. Updated in real-time as user changes dwell time, frame
        resolution and pixel size.
        """
        frame_size_selector = self.comboBox_tileSize.currentIndex()
        pixel_size = self.doubleSpinBox_pixelSize.value()
        width = self.sem.STORE_RES[frame_size_selector][0] * pixel_size / 1000
        height = self.sem.STORE_RES[frame_size_selector][1] * pixel_size / 1000
        self.label_tileSize.setText('{0:.1f} × '.format(width)
                                    + '{0:.1f}'.format(height))
        current = self.sem.target_beam_current
        dwell_time = float(self.comboBox_dwellTime.currentText())
        pixel_size = self.doubleSpinBox_pixelSize.value()
        # Show electron dose in electrons per square nanometre.
        self.label_dose.setText('{0:.1f}'.format(
            utils.calculate_electron_dose(current, dwell_time, pixel_size)))

    def change_grid(self):
        self.current_grid = self.comboBox_gridSelector.currentIndex()
        if self.gm[self.current_grid].active:
            self.radioButton_active.setChecked(True)
        else:
            self.radioButton_inactive.setChecked(True)
        self.update_active_status()
        self.update_buttons()
        self.show_current_settings()
        self.show_frame_size_and_dose()

    def update_buttons(self):
        """Update labels on buttons and disable/enable delete button
        depending on which grid is selected. Grid 0 cannot be deleted.
        Only the last grid can be deleted. Reason: preserve identities of
        grids and tiles within grids.
        """
        if self.current_grid == 0:
            self.pushButton_deleteGrid.setEnabled(False)
        else:
            self.pushButton_deleteGrid.setEnabled(
                self.current_grid == (self.gm.number_grids - 1))
        self.pushButton_save.setText(
            'Save settings for grid %d' % self.current_grid)
        self.pushButton_deleteGrid.setText('Delete grid %d' % self.current_grid)

    def add_grid(self):
        active = self.radioButton_active.isChecked()
        frame_size_selector = self.comboBox_tileSize.currentIndex()
        frame_size = self.comboBox_tileSize.currentText()
        input_overlap = self.spinBox_overlap.value()
        pixel_size = self.doubleSpinBox_pixelSize.value()
        dwell_time_selector = self.comboBox_dwellTime.currentIndex()
        dwell_time = self.comboBox_dwellTime.currentText()
        rotation = self.doubleSpinBox_rotation.value()
        input_shift = self.spinBox_shift.value()
        acq_interval = self.spinBox_acqInterval.value()
        acq_interval_offset = self.spinBox_acqIntervalOffset.value()
        size = [self.spinBox_rows.value(), self.spinBox_cols.value()]
        self.gm.add_new_grid(active=active,
                             frame_size=frame_size, frame_size_selector=frame_size_selector,
                             overlap=input_overlap, pixel_size=pixel_size,
                             dwell_time_selector=dwell_time_selector, dwell_time=dwell_time,
                             rotation=rotation, row_shift=input_shift,
                             acq_interval=acq_interval, acq_interval_offset=acq_interval_offset,
                             size=size)
        self.current_grid = self.gm.number_grids - 1
        # Update grid selector:
        self.comboBox_gridSelector.blockSignals(True)
        self.comboBox_gridSelector.clear()
        self.comboBox_gridSelector.addItems(self.gm.grid_selector_list())
        self.comboBox_gridSelector.setCurrentIndex(self.current_grid)
        self.comboBox_gridSelector.blockSignals(False)
        self.change_grid()
        self.main_controls_trigger.transmit('GRID SETTINGS CHANGED')

    def delete_grid(self):
        user_reply = QMessageBox.question(
                        self, 'Delete grid',
                        'This will delete grid %d.\n\n'
                        'Do you wish to proceed?' % self.current_grid,
                        QMessageBox.Ok | QMessageBox.Cancel)
        if user_reply == QMessageBox.Ok:
            self.gm.delete_grid()
            self.current_grid = self.gm.number_grids - 1
            # Update grid selector:
            self.comboBox_gridSelector.blockSignals(True)
            self.comboBox_gridSelector.clear()
            self.comboBox_gridSelector.addItems(self.gm.grid_selector_list())
            self.comboBox_gridSelector.setCurrentIndex(self.current_grid)
            self.comboBox_gridSelector.blockSignals(False)
            self.change_grid()
            self.main_controls_trigger.transmit('GRID SETTINGS CHANGED')

    def reset_tile_previews(self):
        user_reply = QMessageBox.question(
            self, 'Reset tile previews',
            f'This will clear all tile preview images in the Viewport for '
            f'grid {self.current_grid}.\n',
            QMessageBox.Ok | QMessageBox.Cancel)
        if user_reply == QMessageBox.Ok:
            self.gm[self.current_grid].clear_all_tile_previews()
            self.main_controls_trigger.transmit('GRID SETTINGS CHANGED')

    def reset_wd_stig_params(self):
        user_reply = QMessageBox.question(
            self, 'Reset focus/astigmatism parameters',
            f'This will reset the focus and astigmatism parameters for '
            f'all tiles in grid {self.current_grid}.\n'
            f'Proceed?',
            QMessageBox.Ok | QMessageBox.Cancel)
        if user_reply == QMessageBox.Ok:
            self.gm[self.current_grid].set_wd_for_all_tiles(0)
            self.gm[self.current_grid].set_stig_xy_for_all_tiles([0, 0])
            self.main_controls_trigger.transmit('GRID SETTINGS CHANGED')

    def save_current_settings(self):
        error_msg = ''
        # Update tile positions only once after updating all grid attributes
        self.gm[self.current_grid].auto_update_tile_positions = False

        if self.magc_mode:
            # Preserve centre coordinates of MagC grids
            prev_grid_centre = self.gm[self.current_grid].centre_sx_sy

        self.gm[self.current_grid].active = self.radioButton_active.isChecked()
        self.gm[self.current_grid].size = [self.spinBox_rows.value(),
                                           self.spinBox_cols.value()]
        self.gm[self.current_grid].frame_size_selector = (
            self.comboBox_tileSize.currentIndex())
        tile_width_p = self.gm[self.current_grid].tile_width_p()
        input_overlap = self.spinBox_overlap.value()
        input_shift = self.spinBox_shift.value()
        if -0.3 * tile_width_p <= input_overlap < 0.3 * tile_width_p:
            self.gm[self.current_grid].overlap = input_overlap
        else:
            error_msg = ('Overlap outside of allowed '
                         'range (-30% .. 30% frame width).')
        # Get current centre of grid:
        centre_dx, centre_dy = self.gm[self.current_grid].centre_dx_dy
        # Set new angle
        self.gm[self.current_grid].rotation = (
            self.doubleSpinBox_rotation.value())
        self.gm[self.current_grid].rotate_around_grid_centre(centre_dx, centre_dy)
        if 0 <= input_shift <= tile_width_p:
            self.gm[self.current_grid].row_shift = input_shift
        else:
            error_msg = ('Row shift outside of allowed '
                         'range (0 .. frame width).')
        self.gm[self.current_grid].display_colour = (
            self.comboBox_colourSelector.currentIndex())
        self.gm[self.current_grid].use_wd_gradient = (
            self.checkBox_focusGradient.isChecked())
        if self.checkBox_focusGradient.isChecked():
            self.gm[self.current_grid].calculate_wd_gradient()
        # Acquisition parameters:
        self.gm[self.current_grid].pixel_size = (
            self.doubleSpinBox_pixelSize.value())
        self.gm[self.current_grid].dwell_time_selector = (
            self.comboBox_dwellTime.currentIndex())
        self.gm[self.current_grid].acq_interval = (
            self.spinBox_acqInterval.value())
        self.gm[self.current_grid].acq_interval_offset = (
            self.spinBox_acqIntervalOffset.value())
<<<<<<< HEAD
            
        # TG
        self.gm[self.current_grid].global_stig_x = (
            self.doubleSpinBox_globalStigX.value())  
        self.gm[self.current_grid].global_stig_y = (
            self.doubleSpinBox_globalStigY.value()) 
            
        ###
=======
>>>>>>> 0eea9375
        # Finally, recalculate tile positions
        self.gm[self.current_grid].update_tile_positions()
        self.gm[self.current_grid].auto_update_tile_positions = True
        if self.magc_mode:
            self.gm[self.current_grid].centre_sx_sy = prev_grid_centre
            self.gm.update_source_ROIs_from_grids()
        # Restore default behaviour for updating tile positions
        if error_msg:
            QMessageBox.warning(self, 'Error', error_msg, QMessageBox.Ok)
        else:
            self.main_controls_trigger.transmit('GRID SETTINGS CHANGED')

    def open_focus_gradient_dlg(self):
        sub_dialog = FocusGradientSettingsDlg(self.gm, self.current_grid)
        sub_dialog.exec_()

# ------------------------------------------------------------------------------

class FocusGradientSettingsDlg(QDialog):
    """Select the tiles to calculate the working distance gradient."""

    def __init__(self, gm, current_grid):
        super().__init__()
        self.gm = gm
        self.current_grid = current_grid
        loadUi('..\\gui\\wd_gradient_settings_dlg.ui', self)
        self.setWindowModality(Qt.ApplicationModal)
        self.setWindowIcon(QIcon('..\\img\\icon_16px.ico'))
        self.setFixedSize(self.size())
        self.show()
        self.lineEdit_currentGrid.setText('Grid ' + str(current_grid))
        self.grid_illustration.setPixmap(QPixmap('..\\img\\grid.png'))
        self.ref_tiles = self.gm[self.current_grid].wd_gradient_ref_tiles
        # Backup variable for currently selected reference tiles:
        self.prev_ref_tiles = self.ref_tiles.copy()
        # Set up tile selectors for the reference tiles:
        number_of_tiles = self.gm[self.current_grid].number_tiles
        tile_list_str = ['-']
        for tile in range(number_of_tiles):
            tile_list_str.append(str(tile))
        for i in range(3):
            if self.ref_tiles[i] >= number_of_tiles:
                self.ref_tiles[i] = -1

        self.comboBox_tileUpperLeft.blockSignals(True)
        self.comboBox_tileUpperLeft.addItems(tile_list_str)
        self.comboBox_tileUpperLeft.setCurrentIndex(self.ref_tiles[0] + 1)
        self.comboBox_tileUpperLeft.currentIndexChanged.connect(
            self.update_settings)
        self.comboBox_tileUpperLeft.blockSignals(False)

        self.comboBox_tileUpperRight.blockSignals(True)
        self.comboBox_tileUpperRight.addItems(tile_list_str)
        self.comboBox_tileUpperRight.setCurrentIndex(self.ref_tiles[1] + 1)
        self.comboBox_tileUpperRight.currentIndexChanged.connect(
            self.update_settings)
        self.comboBox_tileUpperRight.blockSignals(False)

        self.comboBox_tileLowerLeft.blockSignals(True)
        self.comboBox_tileLowerLeft.addItems(tile_list_str)
        self.comboBox_tileLowerLeft.setCurrentIndex(self.ref_tiles[2] + 1)
        self.comboBox_tileLowerLeft.currentIndexChanged.connect(
            self.update_settings)
        self.comboBox_tileLowerLeft.blockSignals(False)

        self.update_settings()

    def update_settings(self):
        """Get selected working distances and calculate origin WD and
        gradient if possible.
        """
        self.ref_tiles[0] = self.comboBox_tileUpperLeft.currentIndex() - 1
        self.ref_tiles[1] = self.comboBox_tileUpperRight.currentIndex() - 1
        self.ref_tiles[2] = self.comboBox_tileLowerLeft.currentIndex() - 1

        if self.ref_tiles[0] >= 0:
            self.label_t1.setText('Tile ' + str(self.ref_tiles[0]) + ':')
            wd = self.gm[self.current_grid][self.ref_tiles[0]].wd
            self.doubleSpinBox_t1.setValue(wd * 1000)
        else:
            self.label_t1.setText('Tile (-) :')
            self.doubleSpinBox_t1.setValue(0)
        if self.ref_tiles[1] >= 0:
            self.label_t2.setText('Tile ' + str(self.ref_tiles[1]) + ':')
            wd = self.gm[self.current_grid][self.ref_tiles[1]].wd
            self.doubleSpinBox_t2.setValue(wd * 1000)
        else:
            self.label_t2.setText('Tile (-) :')
            self.doubleSpinBox_t2.setValue(0)
        if self.ref_tiles[2] >= 0:
            self.label_t3.setText('Tile ' + str(self.ref_tiles[2]) + ':')
            wd = self.gm[self.current_grid][self.ref_tiles[2]].wd
            self.doubleSpinBox_t3.setValue(wd * 1000)
        else:
            self.label_t3.setText('Tile (-) :')
            self.doubleSpinBox_t3.setValue(0)

        self.gm[self.current_grid].wd_gradient_ref_tiles = self.ref_tiles
        # Try to calculate focus map:
        self.success = self.gm[self.current_grid].calculate_wd_gradient()
        if self.success:
            params = self.gm[self.current_grid].wd_gradient_params
            # print(params)
            current_status_str = (
                'WD: ' + '{:.6f}'.format(params[0] * 1000)
                + ' mm;\n' + chr(8710)
                + 'x: ' + '{:.6f}'.format(params[1] * 1000)
                + '; ' + chr(8710) + 'y: ' + '{:.6f}'.format(params[2] * 1000))
        else:
            current_status_str = 'Insufficient or incorrect tile selection'

        self.textEdit_originGradients.setText(current_status_str)

    def accept(self):
        if self.success:
            super().accept()
        else:
            QMessageBox.warning(
                self, 'Error',
                'Insufficient or incorrect tile selection. Cannot calculate '
                'origin working distance and focus gradient.',
                 QMessageBox.Ok)

    def reject(self):
        # Restore previous selection:
        self.gm[self.current_grid].wd_gradient_ref_tiles = self.prev_ref_tiles
        # Recalculate with previous setting:
        self.gm[self.current_grid].calculate_wd_gradient()
        super().reject()

# ------------------------------------------------------------------------------

class AcqSettingsDlg(QDialog):
    """Dialog for adjusting acquisition settings."""

    def __init__(self, acquisition, notifications, use_microtome=True):
        super().__init__()
        self.acq = acquisition
        self.notifications = notifications
        if not isinstance(self.acq.sem, SEM_Mock):
            loadUi('..\\gui\\acq_settings_dlg.ui', self)
        else:
            loadUi('..\\gui\\acq_settings_dlg_mock.ui', self)
            self.update_mock_settings()
        self.setWindowModality(Qt.ApplicationModal)
        self.setWindowIcon(QIcon('..\\img\\icon_16px.ico'))
        self.setFixedSize(self.size())
        self.show()
        self.pushButton_selectDir.clicked.connect(self.select_directory)
        self.pushButton_selectDir.setIcon(QIcon('..\\img\\selectdir.png'))
        self.pushButton_selectDir.setIconSize(QSize(16, 16))
        # Display current settings:
        self.lineEdit_baseDir.setText(self.acq.base_dir)
        self.lineEdit_baseDir.textChanged.connect(self.update_stack_name)
        self.update_stack_name()
        self.new_base_dir = ''
        self.spinBox_sliceThickness.setValue(self.acq.slice_thickness)
        self.update_target_settings()
        self.spinBox_sliceCounter.setValue(self.acq.slice_counter)
        self.doubleSpinBox_totalZDiff.setValue(self.acq.total_z_diff)
        self.checkBox_sendMetaData.setChecked(self.acq.send_metadata)
        self.update_server_lineedit()
        self.checkBox_sendMetaData.stateChanged.connect(
            self.update_server_lineedit)
        self.checkBox_EHTOff.setChecked(self.acq.eht_off_after_stack)
        self.lineEdit_metaDataServer.setText(
            self.notifications.metadata_server_url)
        self.lineEdit_adminEmail.setText(
            self.notifications.metadata_server_admin_email)
        self.lineEdit_projectName.setText(self.acq.metadata_project_name)
        # Disable two spinboxes when SEM stage used
        if not use_microtome:
            self.spinBox_sliceThickness.setEnabled(False)
            self.doubleSpinBox_totalZDiff.setEnabled(False)

    def select_directory(self):
        """Let user select the base directory for the stack acquisition.
        Note that the final subfolder name in the directory string is used as
        the name of the stack in SBEMimage.
        """
        if len(self.acq.base_dir) > 2:
            start_path = self.acq.base_dir[:3]
        else:
            start_path = 'C:\\'
        self.lineEdit_baseDir.setText(
            str(QFileDialog.getExistingDirectory(
                self, 'Select Directory',
                start_path,
                QFileDialog.ShowDirsOnly)).replace('/', '\\'))

    def select_mock_directory(self):
        """Let user select a previous acquisition directory to use for mock SEM images."""
        self.lineEdit_mockDir.setText(
            str(QFileDialog.getExistingDirectory(
                self, 'Select Directory',
                'C:\\',
                QFileDialog.ShowDirsOnly)).replace('/', '\\'))

    def update_server_lineedit(self):
        self.lineEdit_projectName.setEnabled(
            self.checkBox_sendMetaData.isChecked())

    def update_stack_name(self):
        base_dir = self.lineEdit_baseDir.text().rstrip(r'\/ ')
        self.label_stackName.setText(base_dir[base_dir.rfind('\\') + 1:])

    def update_target_settings(self):
        if self.acq.use_target_z_diff:
            self.comboBox_targetType.setCurrentIndex(1)
            self.doubleSpinBox_targetZDiff.setValue(self.acq.target_z_diff)
            self.update_number_slices()
            self.spinBox_numberSlices.hide()
        else:
            self.comboBox_targetType.setCurrentIndex(0)
            self.spinBox_numberSlices.setValue(self.acq.number_slices)
            self.update_target_z_diff()
            self.doubleSpinBox_targetZDiff.hide()
        self.comboBox_targetType.currentIndexChanged.connect(self.switch_target_spinbox)

    def update_mock_settings(self):
        self.pushButton_selectMockDir.clicked.connect(self.select_mock_directory)
        self.pushButton_selectMockDir.setIcon(QIcon('..\\img\\selectdir.png'))
        self.pushButton_selectMockDir.setIconSize(QSize(16, 16))
        if self.acq.sem.previous_acq_dir is not None:
            self.lineEdit_mockDir.setText(self.acq.sem.previous_acq_dir)
        if self.acq.sem.mock_type == "noise":
            self.comboBox_mockType.setCurrentIndex(0)
        else:
            self.comboBox_mockType.setCurrentIndex(1)

    def update_target_z_diff(self):
        if self.slices_valid(self.acq.slice_counter, self.acq.number_slices):
            self.doubleSpinBox_targetZDiff.setValue(self.calculate_target_z_diff_from_number_slices())
        else:
            # If the slice values are invalid, just set the target z diff to the current total z diff
            self.doubleSpinBox_targetZDiff.setValue(self.acq.total_z_diff)

    def update_number_slices(self):
        if self.z_diff_valid(self.acq.target_z_diff, self.acq.total_z_diff):
            self.spinBox_numberSlices.setValue(self.calculate_number_slices_from_target_z_diff())
        else:
            # If Z diff values are invalid, just set the target number of slices to the current slice number
            self.spinBox_numberSlices.setValue(self.acq.slice_counter)

    def switch_target_spinbox(self):
        """ When target number of slices is used, a QSpinbox with integer steps is used.
        When target z diff is used, a QDoubleSpinbox with fractional steps is used.
        """
        slice_spin_box = self.spinBox_numberSlices
        depth_spin_box = self.doubleSpinBox_targetZDiff
        slice_spin_box.setVisible(not slice_spin_box.isVisible())
        depth_spin_box.setVisible(not depth_spin_box.isVisible())

    def calculate_number_slices_from_target_z_diff(self):
        z_to_cut_in_nanometer = round(
            (self.doubleSpinBox_targetZDiff.value() - self.doubleSpinBox_totalZDiff.value())*1000)
        # always rounds down to nearest whole slice, as we don't want to exceed the target depth
        n_slices_to_cut = math.floor(z_to_cut_in_nanometer/self.acq.slice_thickness)
        total_n_slices = n_slices_to_cut + self.spinBox_sliceCounter.value()

        return total_n_slices

    def calculate_target_z_diff_from_number_slices(self):
        # giving number_slices as 0, means just image current surface, so target z is same as total z
        if self.acq.number_slices == 0:
            return self.acq.total_z_diff
        else:
            n_slices = self.acq.number_slices - self.acq.slice_counter
            slice_thickness_microns = self.acq.slice_thickness / 1000
            target_z_diff = self.acq.total_z_diff + (n_slices * slice_thickness_microns)

            return target_z_diff

    def slices_valid(self, slice_counter, number_slices):
        return slice_counter <= number_slices or number_slices == 0

    def z_diff_valid(self, target_z_diff, total_z_diff):
        # target must be high enough to allow at least one slice to be taken
        return target_z_diff >= (total_z_diff + self.acq.slice_thickness/1000)

    def accept(self):
        success = True
        selected_dir = self.lineEdit_baseDir.text()
        # Remove trailing slashes and whitespace
        modified_dir = selected_dir.rstrip(r'\/ ')
        # Replace spaces and forward slashes
        modified_dir = modified_dir.replace(' ', '_').replace('/', '\\')
        # Notify user if directory was modified
        if modified_dir != selected_dir:
            self.lineEdit_baseDir.setText(modified_dir)
            self.update_stack_name()
            QMessageBox.information(
                self, 'Base directory name modified',
                'The selected base directory was modified by removing '
                'trailing slashes and whitespace and replacing spaces with '
                'underscores and forward slashes with backslashes.',
                QMessageBox.Ok)
        # Check if path contains a drive letter
        reg = re.compile('^[a-zA-Z]:\\\$')
        if not reg.match(modified_dir[:3]):
            success = False
            QMessageBox.warning(
                self, 'Error',
                'Please specify the full path to the base directory. It '
                'must begin with a drive letter, for example: "D:\\..."',
                QMessageBox.Ok)
        else:
            # If workspace directory does not yet exist, create it to test
            # whether path is valid and accessible
            workspace_dir = os.path.join(modified_dir, 'workspace')
            try:
                if not os.path.exists(workspace_dir):
                    os.makedirs(workspace_dir)
            except Exception as e:
                success = False
                QMessageBox.warning(
                    self, 'Error',
                    'The selected base directory is invalid or '
                    'inaccessible: ' + str(e),
                    QMessageBox.Ok)
        if isinstance(self.acq.sem, SEM_Mock):
            if self.comboBox_mockType.currentIndex() == 0:
                self.acq.sem.mock_type = "noise"
            else:
                self.acq.sem.mock_type = "previous_acquisition"
                mock_dir = self.lineEdit_mockDir.text()
                if os.path.exists(mock_dir) and os.path.isdir(mock_dir):
                    self.acq.sem.previous_acq_dir = mock_dir
                else:
                    success = False
                    QMessageBox.warning(
                        self, 'Error',
                        'The selected mock path does not exist, or is not a directory.',
                        QMessageBox.Ok)

        min_slice_thickness = 5
        if self.acq.syscfg['device']['microtome'] == '6':
            min_slice_thickness = 0
        if min_slice_thickness <= self.spinBox_sliceThickness.value() <= 200:
            self.acq.slice_thickness = self.spinBox_sliceThickness.value()

        number_slices = self.spinBox_numberSlices.value()
        target_z_diff = self.doubleSpinBox_targetZDiff.value()
        total_z_diff = self.doubleSpinBox_totalZDiff.value()
        slice_counter = self.spinBox_sliceCounter.value()

        # 0 index is target number of slices, 1 index is target z depth
        self.acq.use_target_z_diff = self.comboBox_targetType.currentIndex() == 1
        if not self.acq.use_target_z_diff and self.slices_valid(slice_counter, number_slices):
            # Keep target z difference in sync, for readability of config file
            target_z_diff = self.calculate_target_z_diff_from_number_slices()
            self.acq.slice_counter = slice_counter
            self.acq.total_z_diff = total_z_diff
        elif self.acq.use_target_z_diff and self.z_diff_valid(target_z_diff, total_z_diff):
            # Keep number of slices in sync, for readability of config file
            number_slices = self.calculate_number_slices_from_target_z_diff()
            self.acq.slice_counter = slice_counter
            self.acq.total_z_diff = total_z_diff
        self.acq.number_slices = number_slices
        self.acq.target_z_diff = target_z_diff

        self.acq.eht_off_after_stack = self.checkBox_EHTOff.isChecked()
        self.acq.send_metadata = self.checkBox_sendMetaData.isChecked()
        if self.checkBox_sendMetaData.isChecked():
            metadata_server_url = self.lineEdit_metaDataServer.text()
            if not validators.url(metadata_server_url):
                QMessageBox.warning(
                    self, 'Error',
                    'Metadata server URL is invalid. Change the URL in the '
                    'system configuration file.',
                    QMessageBox.Ok)
            self.acq.metadata_project_name = self.lineEdit_projectName.text()
        if self.acq.use_target_z_diff and not self.z_diff_valid(target_z_diff, total_z_diff):
                QMessageBox.warning(
                    self, 'Error',
                    'Target Z depth must be larger than or equal to ' +
                    chr(8710) + 'Z + the current slice thickness', QMessageBox.Ok)
                success = False
        elif not self.acq.use_target_z_diff and not self.slices_valid(slice_counter, number_slices):
                QMessageBox.warning(
                    self, 'Error',
                    'Slice counter must be smaller than or equal to '
                    'target number of slices.', QMessageBox.Ok)
                success = False
        if success:
            self.acq.base_dir = modified_dir
            if not self.acq.use_target_z_diff and self.acq.number_slices > self.acq.slice_counter:
                self.acq.stack_completed = False
            elif self.acq.use_target_z_diff and self.z_diff_valid(self.acq.target_z_diff, self.acq.total_z_diff):
                self.acq.stack_completed = False
            super().accept()

# ------------------------------------------------------------------------------

class PreStackDlg(QDialog):
    """This dialog is called before starting a stack. It lets the user view a
    summary of the stack acquisition setup. It also shows several settings that
    can only be changed in DM and lets the user adjust them for logging
    purposes.
    """

    def __init__(self, acq, sem, microtome, autofocus, ovm, gm):
        super().__init__()
        self.acq = acq
        self.sem = sem
        self.microtome = microtome
        self.gm = gm
        loadUi('..\\gui\\pre_stack_dlg.ui', self)
        self.setWindowModality(Qt.ApplicationModal)
        self.setWindowIcon(QIcon('..\\img\\icon_16px.ico'))
        self.setFixedSize(self.size())
        self.show()
        # Different labels if stack is paused ('Continue' instead of 'Start')
        if self.acq.acq_paused:
            self.pushButton_startAcq.setText('Continue acquisition')
            self.setWindowTitle('Continue acquisition')
        self.pushButton_startAcq.clicked.connect(self.accept)
        self.pushButton_editInterruption.clicked.connect(
            self.edit_interruption_point)
        boldFont = QFont()
        boldFont.setBold(True)
        # Show the most relevant current settings for the acquisition
        self.label_stackName.setText(self.acq.stack_name)
        self.label_sliceCounter.setText(str(self.acq.slice_counter))
        self.label_beamSettings.setText(
            f'{self.sem.target_eht:.2f} keV, '
            f'{self.sem.target_beam_current} pA, '
            f'{self.sem.target_aperture_size} μm')
        if self.acq.take_overviews:
            number_ov = ovm.total_number_active_overviews()
        else:
            number_ov = 0
        self.label_gridSetup.setText(
            f'{number_ov} overview(s), '
            f'{self.gm.total_number_active_grids()} grid(s);')
        self.label_totalActiveTiles.setText(
            f'{self.gm.total_number_active_tiles()} active tile(s)')
        if self.acq.use_autofocus:
            if autofocus.method == 0:
                self.label_autofocusActive.setFont(boldFont)
                self.label_autofocusActive.setText('Active (SmartSEM)')
            elif autofocus.method == 1:
                self.label_autofocusActive.setFont(boldFont)
                self.label_autofocusActive.setText('Active (heuristic)')
            if autofocus.method == 3:
                self.label_autofocusActive.setFont(boldFont)
                self.label_autofocusActive.setText('Active (MAPFoSt)')
        else:
            self.label_autofocusActive.setText('Inactive')
        if self.gm.wd_gradient_active():
            self.label_gradientActive.setFont(boldFont)
            self.label_gradientActive.setText('Active')
        else:
            self.label_gradientActive.setText('Inactive')
        if self.gm.intervallic_acq_active() or ovm.intervallic_acq_active():
            self.label_intervallicActive.setFont(boldFont)
            self.label_intervallicActive.setText('Active')
        else:
            self.label_intervallicActive.setText('Inactive')
        self.show_interruption_point()
        self.doubleSpinBox_brightness.setValue(self.sem.bsd_brightness)
        self.doubleSpinBox_contrast.setValue(self.sem.bsd_contrast)
        self.spinBox_bias.setValue(self.sem.bsd_bias)
        if self.microtome is not None and self.microtome.device_name != 'GCIB':
            self.checkBox_oscillation.setChecked(self.microtome.use_oscillation)
            self.doubleSpinBox_cutSpeed.setValue(
                self.microtome.knife_cut_speed / 1000)
            self.doubleSpinBox_retractSpeed.setValue(
                self.microtome.knife_retract_speed / 1000)

    def edit_interruption_point(self):
        dialog = SetStartTileDlg(self.acq, self.gm)
        dialog.exec_()
        # Update interruption point label
        self.show_interruption_point()

    def show_interruption_point(self):
        if self.acq.acq_interrupted:
            boldFont = QFont()
            boldFont.setBold(True)
            self.label_interruption.setFont(boldFont)
            self.label_interruption.setText(
                f'Yes, in grid {self.acq.acq_interrupted_at[0]} '
                f'at tile {self.acq.acq_interrupted_at[1]}')
        else:
            self.label_interruption.setText('None')

    def accept(self):
        # Save updated settings
        self.sem.bsd_contrast = self.doubleSpinBox_contrast.value()
        self.sem.bsd_brightness = self.doubleSpinBox_brightness.value()
        self.sem.bsd_bias = self.spinBox_bias.value()
        if self.microtome is not None and self.microtome.device_name != 'GCIB':
            self.microtome.use_oscillation = self.checkBox_oscillation.isChecked()
            self.microtome.knife_cut_speed = int(
                self.doubleSpinBox_cutSpeed.value() * 1000)
            self.microtome.knife_retract_speed = int(
                self.doubleSpinBox_retractSpeed.value() * 1000)
        super().accept()

# ------------------------------------------------------------------------------

class SetStartTileDlg(QDialog):
    """Adjust the grid/tile at which to (re)start the acquisition."""

    def __init__(self, acquisition, grid_manager):
        super().__init__()
        self.acq = acquisition
        self.gm = grid_manager
        loadUi('..\\gui\\set_start_tile_dlg.ui', self)
        self.setWindowModality(Qt.ApplicationModal)
        self.setWindowIcon(QIcon('..\\img\\icon_16px.ico'))
        self.setFixedSize(self.size())
        self.show()
        if self.acq.acq_interrupted:
            self.label_acqstatus1.setText(
                'The acquisition was interrupted/paused')
            grid_index, tile_index = self.acq.acq_interrupted_at
        else:
            self.label_acqstatus1.setText(
                'The acquisition was not interrupted')
            grid_index = None
            # Find first tile to be acquired
            for g in range(self.gm.number_grids):
                if (self.gm[g].active
                        and self.gm[g].active_tiles):
                    # First active grid
                    grid_index = g
                    break
            if grid_index is not None:
                # First active tile in first active grid
                tile_index = self.gm[grid_index].active_tiles[0]
            else:
                grid_index, tile_index = 0, 0

        self.label_acqstatus2.setText(
            f'and will (re)start at tile {tile_index} in grid {grid_index}.')

        # Populate grid selector
        self.comboBox_gridSelector.clear()
        self.comboBox_gridSelector.addItems(self.gm.grid_selector_list())
        self.comboBox_gridSelector.setCurrentIndex(grid_index)
        self.comboBox_gridSelector.currentIndexChanged.connect(
            self.update_tile_selector)
        # Populate tile selector
        self.update_tile_selector()
        # Select current tile (+1 to account for entry 'Select tile')
        self.comboBox_tileSelector.setCurrentIndex(tile_index + 1)

    def update_tile_selector(self):
        """Populate the tile selector with the active tiles of the currently
        selected grid.
        """
        selected_grid = self.comboBox_gridSelector.currentIndex()
        self.comboBox_tileSelector.clear()
        self.comboBox_tileSelector.addItems(
            ['Select tile']
            + self.gm[selected_grid].tile_selector_list())
        self.comboBox_tileSelector.setCurrentIndex(0)

    def accept(self):
        grid_index = self.comboBox_gridSelector.currentIndex()
        tile_index = self.comboBox_tileSelector.currentIndex() - 1
        if tile_index == -1:
            QMessageBox.warning(
                self, 'No tile selected',
                'Please select a tile or click "Cancel"',
                QMessageBox.Ok)
        elif not self.gm[grid_index][tile_index].tile_active:
            QMessageBox.warning(
                self, 'Select active tile',
                'The tile you selected is currently inactive. Please select '
                'an active tile.',
                QMessageBox.Ok)
        else:
            # Set selected tile as new interruption point
            self.acq.set_interruption_point(grid_index, tile_index,
                                            during_acq=False)
            super().accept()

# ------------------------------------------------------------------------------

class PauseDlg(QDialog):
    """This dialog is called when the user clicks 'PAUSE' to pause a running
    acquisition. In the dialog, the user can then choose between two options:
    (1) Pause as soon as possible (after acquisition of the current OV or tile
    is complete). (2) Pause after imaging of the current slice is completed and
    the surface has been cut.
    """

    def __init__(self):
        super().__init__()
        loadUi('..\\gui\\pause_dlg.ui', self)
        self.setWindowModality(Qt.ApplicationModal)
        self.setWindowIcon(QIcon('..\\img\\icon_16px.ico'))
        self.setFixedSize(self.size())
        self.show()
        self.pause_type = 0  # don't pause (when user clicks 'Cancel')
        self.pushButton_pauseNow.clicked.connect(self.pause_now)
        self.pushButton_pauseAfterSlice.clicked.connect(self.pause_later)

    def pause_now(self):
        self.pause_type = 1  # pause immediately
        self.accept()

    def pause_later(self):
        self.pause_type = 2  # pause after slice is completed
        self.accept()

    def accept(self):
        super().accept()

# ------------------------------------------------------------------------------

class ExportDlg(QDialog):
    """Export image list in TrakEM2 format."""

    def __init__(self, acq):
        super().__init__()
        self.acq = acq
        loadUi('..\\gui\\export_dlg.ui', self)
        self.setWindowModality(Qt.ApplicationModal)
        self.setWindowIcon(QIcon('..\\img\\icon_16px.ico'))
        self.setFixedSize(self.size())
        self.pushButton_export.clicked.connect(self.export_list)
        self.spinBox_untilSlice.setValue(int(self.acq.slice_counter))
        self.show()

    def export_list(self):
        self.pushButton_export.setText('Busy')
        self.pushButton_export.setEnabled(False)
        QApplication.processEvents()
        base_dir = self.acq.base_dir
        target_grid_index = str(
            self.spinBox_gridNumber.value()).zfill(utils.GRID_DIGITS)
        pixel_size = self.doubleSpinBox_pixelSize.value()
        start_slice = self.spinBox_fromSlice.value()
        end_slice = self.spinBox_untilSlice.value()
        # Read all imagelist files into memory
        imagelist_str = []
        imagelist_data = []
        file_list = glob.glob(
            os.path.join(base_dir, 'meta', 'logs', 'imagelist*.txt'))
        file_list.sort()
        for file in file_list:
            with open(file) as f:
                imagelist_str.extend(f.readlines())
        if len(imagelist_str) > 0:
            # split strings, store entries in variables, find minimum x and y
            min_x = 10000000
            min_y = 10000000
            for line in imagelist_str:
                elements = line.split(';')
                # elements[0]: relative path to tile image
                # elements[1]: x coordinate in nm
                # elements[2]: y coordinate in nm
                # elements[3]: z coordinate in nm
                # elements[4]: slice number
                slice_number = int(elements[4])
                grid_index = elements[0][7:11]
                if (start_slice <= slice_number <= end_slice
                    and grid_index == target_grid_index):
                    x = int(int(elements[1]) / pixel_size)
                    if x < min_x:
                        min_x = x
                    y = int(int(elements[2]) / pixel_size)
                    if y < min_y:
                        min_y = y
                    imagelist_data.append([elements[0], x, y, slice_number])
            # Subtract minimum values to obtain bounding box with (0, 0) as
            # origin in top-left corner.
            for item in imagelist_data:
                item[1] -= min_x
                item[2] -= min_y
            # Write to output file
            try:
                output_file = os.path.join(base_dir,
                                           'trakem2_imagelist_slice'
                                           + str(start_slice)
                                           + 'to'
                                           + str(end_slice)
                                           + '.txt')
                with open(output_file, 'w') as f:
                    for item in imagelist_data:
                        f.write(item[0] + '\t'
                                + str(item[1]) + '\t'
                                + str(item[2]) + '\t'
                                + str(item[3]) + '\n')
            except Exception as e:
                QMessageBox.warning(
                    self, 'Error',
                    'An error ocurred while writing the output file: ' + str(e),
                    QMessageBox.Ok)
            else:
                QMessageBox.information(
                    self, 'Export completed',
                    f'A total of {len(imagelist_data)} tile entries were '
                    f'processed.\n\nThe output file\n'
                    f'trakem2_imagelist_slice{start_slice}to{end_slice}.txt\n'
                    f'was written to the current base directory\n'
                    f'{base_dir}.',
                    QMessageBox.Ok)
        else:
            QMessageBox.warning(
                self, 'Error',
                'No image metadata found.',
                QMessageBox.Ok)
        self.pushButton_export.setText('Export')
        self.pushButton_export.setEnabled(True)
        QApplication.processEvents()

# ------------------------------------------------------------------------------

class UpdateDlg(QDialog):
    """Update SBEMimage by downloading latest version from GitHub."""

    def __init__(self):
        super().__init__()
        loadUi('..\\gui\\update_dlg.ui', self)
        self.setWindowModality(Qt.ApplicationModal)
        self.setWindowIcon(QIcon('..\\img\\icon_16px.ico'))
        self.setFixedSize(self.size())
        self.pushButton_update.clicked.connect(self.update)
        self.show()

    def update(self):
        self.pushButton_update.setText('Busy')
        self.pushButton_update.setEnabled(False)
        QApplication.processEvents()
        url = "https://github.com/SBEMimage/SBEMimage/archive/master.zip"
        try:
            response = requests.get(url, stream=True)
            with open('master.zip', 'wb') as file:
                shutil.copyfileobj(response.raw, file)
            del response
        except:
            QMessageBox.warning(
                self, 'Error',
                'Could not download current version from GitHub. Check your '
                'internet connection. ',
                QMessageBox.Ok)
        else:
            # Get directory of current installation
            install_path = os.path.dirname(
                os.path.dirname(os.path.abspath(__file__)))
            try:
                with ZipFile("master.zip", "r") as zip_object:
                    for zip_info in zip_object.infolist():
                        if zip_info.filename[-1] == '/':
                            continue
                        # Remove string 'SBEMimage-master/'
                        zip_info.filename = zip_info.filename[17:]
                        # print(zip_info.filename)
                        zip_object.extract(zip_info, install_path)
            except:
                QMessageBox.warning(
                self, 'Error',
                'Could not extract downloaded GitHub archive.',
                QMessageBox.Ok)
            else:
                QMessageBox.information(
                self, 'Update complete',
                'SBEMimage was updated to the most recent version. '
                'You must restart the program to use the updated version.',
                QMessageBox.Ok)
                self.pushButton_update.setText('Update now')
                self.pushButton_update.setEnabled(True)

# ------------------------------------------------------------------------------

class EmailMonitoringSettingsDlg(QDialog):
    """Adjust settings for e-mail monitoring: e-mail addresses, status report
    options, and remote control through e-mail commands.
    """

    def __init__(self, acquisition, notifications):
        super().__init__()
        self.acq = acquisition
        self.notifications = notifications
        loadUi('..\\gui\\email_monitoring_settings_dlg.ui', self)
        self.setWindowModality(Qt.ApplicationModal)
        self.setWindowIcon(QIcon('..\\img\\icon_16px.ico'))
        self.setFixedSize(self.size())
        self.show()
        self.lineEdit_notificationEmail.setText(
            self.notifications.user_email_addresses[0])
        self.lineEdit_secondaryNotificationEmail.setText(
            self.notifications.user_email_addresses[1])
        self.spinBox_reportInterval.setValue(self.acq.status_report_interval)
        self.lineEdit_selectedOV.setText(str(
            self.notifications.status_report_ov_list)[1:-1])
        self.lineEdit_selectedTiles.setText(str(
            self.notifications.status_report_tile_list)[1:-1].replace('\'', ''))
        self.checkBox_sendLogFile.setChecked(self.notifications.send_logfile)
        self.checkBox_sendIncidentLogFile.setChecked(
            self.notifications.send_additional_logs)
        self.checkBox_sendViewport.setChecked(
            self.notifications.send_viewport_screenshot)
        self.checkBox_sendOverviews.setChecked(self.notifications.send_ov)
        self.checkBox_sendOverviews.stateChanged.connect(
            self.update_ov_list_input)
        self.checkBox_sendTiles.setChecked(self.notifications.send_tiles)
        self.checkBox_sendTiles.stateChanged.connect(
            self.update_tile_list_input)
        self.checkBox_sendOVReslices.setChecked(
            self.notifications.send_ov_reslices)
        self.checkBox_sendOVReslices.stateChanged.connect(
            self.update_ov_list_input)
        self.checkBox_sendTileReslices.setChecked(
            self.notifications.send_tile_reslices)
        self.checkBox_sendTileReslices.stateChanged.connect(
            self.update_tile_list_input)
        self.checkBox_allowEmailControl.setChecked(
            self.notifications.remote_commands_enabled)
        self.checkBox_allowEmailControl.stateChanged.connect(
            self.update_remote_option_input)
        self.update_remote_option_input()
        self.spinBox_remoteCheckInterval.setValue(
            self.acq.remote_check_interval)
        self.lineEdit_account.setText(self.notifications.email_account)
        # Show password as string of asterisks
        self.lineEdit_password.setEchoMode(QLineEdit.Password)
        self.lineEdit_password.setText(self.notifications.remote_cmd_email_pw)

    def update_ov_list_input(self):
        self.lineEdit_selectedOV.setEnabled(
            (self.checkBox_sendOverviews.isChecked()
             or self.checkBox_sendOVReslices.isChecked()))

    def update_tile_list_input(self):
        self.lineEdit_selectedTiles.setEnabled(
            (self.checkBox_sendTiles.isChecked()
             or self.checkBox_sendTileReslices.isChecked()))

    def update_remote_option_input(self):
        status = self.checkBox_allowEmailControl.isChecked()
        self.spinBox_remoteCheckInterval.setEnabled(status)
        self.lineEdit_password.setEnabled(status)

    def accept(self):
        error_str = ''
        email1 = self.lineEdit_notificationEmail.text()
        email2 = self.lineEdit_secondaryNotificationEmail.text()
        if validate_email(email1):
            self.notifications.user_email_addresses[0] = email1
        else:
            error_str = (
                'First user e-mail address incorrectly formatted or missing.')
        # Second user e-mail is optional
        if validate_email(email2) or not email2:
            self.notifications.user_email_addresses[1] = (
                self.lineEdit_secondaryNotificationEmail.text())
        else:
            error_str = 'Second user e-mail address incorrectly formatted.'
        self.acq.status_report_interval = self.spinBox_reportInterval.value()

        success, ov_list = utils.validate_ov_list(
            self.lineEdit_selectedOV.text())
        if success:
            self.notifications.status_report_ov_list = ov_list
        else:
            error_str = 'List of selected overviews incorrectly formatted.'

        success, tile_list = utils.validate_tile_list(
            self.lineEdit_selectedTiles.text())
        if success:
            self.notifications.status_report_tile_list = tile_list
        else:
            error_str = 'List of selected tiles incorrectly formatted.'

        self.notifications.send_logfile = self.checkBox_sendLogFile.isChecked()
        self.notifications.send_additional_logs = (
            self.checkBox_sendIncidentLogFile.isChecked())
        self.notifications.send_viewport_screenshot = (
            self.checkBox_sendViewport.isChecked())
        self.notifications.send_ov = (
            self.checkBox_sendOverviews.isChecked())
        self.notifications.send_tiles = (
            self.checkBox_sendTiles.isChecked())
        self.notifications.send_ov_reslices = (
            self.checkBox_sendOVReslices.isChecked())
        self.notifications.send_tile_reslices = (
            self.checkBox_sendTileReslices.isChecked())
        self.notifications.remote_commands_enabled = (
            self.checkBox_allowEmailControl.isChecked())
        self.acq.remote_check_interval = (
            self.spinBox_remoteCheckInterval.value())
        self.notifications.remote_cmd_email_pw = self.lineEdit_password.text()
        if not error_str:
            super().accept()
        else:
            QMessageBox.warning(self, 'Error', error_str, QMessageBox.Ok)

# ------------------------------------------------------------------------------

class DebrisSettingsDlg(QDialog):
    """Adjust the settings for debris detection and removal: Detection area,
    detection method and parameters, max. number of sweeps, and what to do when
    max. sweep number reached.
    """

    def __init__(self, ovm, image_inspector, acq):
        super().__init__()
        self.ovm = ovm
        self.img_inspector = image_inspector
        self.acq = acq
        loadUi('..\\gui\\debris_settings_dlg.ui', self)
        self.setWindowModality(Qt.ApplicationModal)
        self.setWindowIcon(QIcon('..\\img\\icon_16px.ico'))
        self.setFixedSize(self.size())
        self.show()
        # Detection area
        if self.ovm.use_auto_debris_area:
            self.radioButton_autoSelection.setChecked(True)
        else:
            self.radioButton_fullSelection.setChecked(True)
        # Extra margin around detection area in pixels
        self.spinBox_debrisMargin.setValue(
            self.ovm.auto_debris_area_margin)
        self.spinBox_maxSweeps.setValue(self.acq.max_number_sweeps)
        self.doubleSpinBox_diffMean.setValue(
            self.img_inspector.mean_diff_threshold)
        self.doubleSpinBox_diffSD.setValue(
            self.img_inspector.stddev_diff_threshold)
        self.spinBox_diffHistogram.setValue(
            self.img_inspector.histogram_diff_threshold)
        self.spinBox_diffPixels.setValue(
            self.img_inspector.image_diff_threshold)
        self.checkBox_showDebrisArea.setChecked(
            self.ovm.detection_area_visible)
        self.checkBox_continueAcq.setChecked(
            self.acq.continue_after_max_sweeps)
        # Detection methods
        self.radioButton_methodQuadrant.setChecked(
            self.img_inspector.debris_detection_method == 0)
        self.radioButton_methodPixel.setChecked(
            self.img_inspector.debris_detection_method == 1)
        self.radioButton_methodHistogram.setChecked(
            self.img_inspector.debris_detection_method == 2)
        self.radioButton_methodQuadrant.toggled.connect(
            self.update_option_selection)
        self.radioButton_methodHistogram.toggled.connect(
            self.update_option_selection)
        self.update_option_selection()
        self.show_moving_averages()
        # Button to reset moving averages
        self.pushButton_resetAvg.clicked.connect(
            self.reset_moving_averages)

    def update_option_selection(self):
        """Let user only change the parameters for the currently selected
        detection method. The other input fields are deactivated.
        """
        if self.radioButton_methodQuadrant.isChecked():
            self.doubleSpinBox_diffMean.setEnabled(True)
            self.doubleSpinBox_diffSD.setEnabled(True)
            self.spinBox_diffPixels.setEnabled(False)
            self.spinBox_diffHistogram.setEnabled(False)
        elif self.radioButton_methodPixel.isChecked():
             self.doubleSpinBox_diffMean.setEnabled(False)
             self.doubleSpinBox_diffSD.setEnabled(False)
             self.spinBox_diffPixels.setEnabled(True)
             self.spinBox_diffHistogram.setEnabled(False)
        elif self.radioButton_methodHistogram.isChecked():
             self.doubleSpinBox_diffMean.setEnabled(False)
             self.doubleSpinBox_diffSD.setEnabled(False)
             self.spinBox_diffPixels.setEnabled(False)
             self.spinBox_diffHistogram.setEnabled(True)

    def show_moving_averages(self):
        """Show current moving averages for mean and SD differences
        if more than two values (each) available.
        """
        if len(self.img_inspector.mean_diffs) > 2:
            self.lineEdit_diffMeanAvg.setText(
                f'{mean(self.img_inspector.mean_diffs):.2f}')
        else:
            self.lineEdit_diffMeanAvg.setText('-')
        if len(self.img_inspector.stddev_diffs) > 2:
            self.lineEdit_diffSDAvg.setText(
                f'{mean(self.img_inspector.stddev_diffs):.2f}')
        else:
            self.lineEdit_diffSDAvg.setText('-')

    def reset_moving_averages(self):
        self.img_inspector.mean_diffs.clear()
        self.img_inspector.stddev_diffs.clear()
        self.show_moving_averages()

    def accept(self):
        self.ovm.auto_debris_area_margin = self.spinBox_debrisMargin.value()
        self.acq.max_number_sweeps = self.spinBox_maxSweeps.value()
        self.img_inspector.mean_diff_threshold = (
            self.doubleSpinBox_diffMean.value())
        self.img_inspector.stddev_diff_threshold = (
            self.doubleSpinBox_diffSD.value())
        self.img_inspector.histogram_diff_threshold = (
            self.spinBox_diffHistogram.value())
        self.img_inspector.image_diff_threshold = (
            self.spinBox_diffPixels.value())
        self.ovm.use_auto_debris_area = (
            self.radioButton_autoSelection.isChecked())
        self.ovm.detection_area_visible = (
            self.checkBox_showDebrisArea.isChecked())
        self.acq.continue_after_max_sweeps = (
            self.checkBox_continueAcq.isChecked())
        if self.radioButton_methodQuadrant.isChecked():
            self.img_inspector.debris_detection_method = 0
        elif self.radioButton_methodPixel.isChecked():
            self.img_inspector.debris_detection_method = 1
        elif self.radioButton_methodHistogram.isChecked():
            self.img_inspector.debris_detection_method = 2
        super().accept()

# ------------------------------------------------------------------------------

class AskUserDlg(QDialog):
    """Specify for which events the program should let the user decide how
    to proceed. The "Ask User" functionality is currently only used for
    debris detection. Will be expanded, work in progress...
    """

    def __init__(self):
        super().__init__()
        loadUi('..\\gui\\ask_user_dlg.ui', self)
        self.setWindowModality(Qt.ApplicationModal)
        self.setWindowIcon(QIcon('..\\img\\icon_16px.ico'))
        self.setFixedSize(self.size())
        self.show()

# ------------------------------------------------------------------------------

class MirrorDriveDlg(QDialog):
    """Select a mirror drive from all available drives."""

    def __init__(self, acquisition):
        super().__init__()
        self.acq = acquisition
        loadUi('..\\gui\\mirror_drive_settings_dlg.ui', self)
        self.setWindowModality(Qt.ApplicationModal)
        self.setWindowIcon(QIcon('..\\img\\icon_16px.ico'))
        self.setFixedSize(self.size())
        self.show()
        self.available_drives = []
        self.label_text.setText('Please wait. Searching for drives...')
        QApplication.processEvents()
        # Search for drives in thread. If it gets stuck because drives are
        # not accessible, user can still cancel dialog.
        utils.run_log_thread(self.search_drives)

    def search_drives(self):
        # Search for all available drives:
        self.available_drives = [
            '%s:' % d for d in string.ascii_uppercase
            if os.path.exists('%s:' % d)]
        if self.available_drives:
            self.comboBox_allDrives.addItems(self.available_drives)
            current_index = self.comboBox_allDrives.findText(
                self.acq.mirror_drive)
            if current_index == -1:
                current_index = 0
            self.comboBox_allDrives.setCurrentIndex(current_index)
            # Restore label after searching for available drives:
            self.label_text.setText('Select drive for mirroring acquired data:')

    def accept(self):
        if self.available_drives:
            if (self.comboBox_allDrives.currentText()[0]
                == self.acq.base_dir[0]):
                QMessageBox.warning(
                    self, 'Error',
                    'The mirror drive must be different from the '
                    'base directory drive!', QMessageBox.Ok)
            else:
                self.acq.mirror_drive = (
                    self.comboBox_allDrives.currentText())
                self.acq.mirror_drive_dir = os.path.join(
                    self.acq.mirror_drive, self.acq.base_dir[2:])
                super().accept()

# ------------------------------------------------------------------------------

class ImageMonitoringSettingsDlg(QDialog):
    """Adjust settings to monitor overviews and tiles. A test if a given image
    is within mean/SD range is performed for all acquired images if this feature
    is activated. Tile-by-tile comparisons are performed for the selected tiles
    only.
    """
    def __init__(self, image_inspector):
        super().__init__()
        self.img_inspector = image_inspector
        loadUi('..\\gui\\image_monitoring_settings_dlg.ui', self)
        self.setWindowModality(Qt.ApplicationModal)
        self.setWindowIcon(QIcon('..\\img\\icon_16px.ico'))
        self.setFixedSize(self.size())
        self.show()
        self.spinBox_meanMin.setValue(self.img_inspector.mean_lower_limit)
        self.spinBox_meanMax.setValue(self.img_inspector.mean_upper_limit)
        self.spinBox_stddevMin.setValue(self.img_inspector.stddev_lower_limit)
        self.spinBox_stddevMax.setValue(self.img_inspector.stddev_upper_limit)
        self.lineEdit_monitorTiles.setText(str(
            self.img_inspector.monitoring_tile_list)[1:-1].replace('\'', ''))
        self.doubleSpinBox_meanThreshold.setValue(
            self.img_inspector.tile_mean_threshold)
        self.doubleSpinBox_stdDevThreshold.setValue(
            self.img_inspector.tile_stddev_threshold)

    def accept(self):
        error_str = ''
        self.img_inspector.mean_lower_limit = self.spinBox_meanMin.value()
        self.img_inspector.mean_upper_limit = self.spinBox_meanMax.value()
        self.img_inspector.stddev_lower_limit = self.spinBox_stddevMin.value()
        self.img_inspector.stddev_upper_limit = self.spinBox_stddevMax.value()

        tile_str = self.lineEdit_monitorTiles.text().strip()
        if tile_str == 'all':
            self.img_inspector.monitoring_tile_list = ['all']
        else:
            success, tile_list = utils.validate_tile_list(tile_str)
            if success:
                self.img_inspector.monitoring_tile_list = tile_list
            else:
                error_str = 'List of selected tiles badly formatted.'

        self.img_inspector.tile_mean_threshold = (
            self.doubleSpinBox_meanThreshold.value())
        self.img_inspector.tile_stddev_threshold = (
            self.doubleSpinBox_stdDevThreshold.value())
        if not error_str:
            super().accept()
        else:
            QMessageBox.warning(self, 'Error', error_str, QMessageBox.Ok)

# ------------------------------------------------------------------------------

class AutofocusSettingsDlg(QDialog):
    """Adjust settings for the ZEISS autofocus, the heuristic autofocus,
    and tracking the focus/stig when refocusing manually.
    """
    def __init__(self, autofocus, grid_manager, magc_mode=False):
        super().__init__()
        self.autofocus = autofocus
        self.gm = grid_manager
        loadUi('..\\gui\\autofocus_settings_dlg.ui', self)
        self.setWindowModality(Qt.ApplicationModal)
        self.setWindowIcon(QIcon('..\\img\\icon_16px.ico'))
        self.setFixedSize(self.size())
        self.show()
        if self.autofocus.method == 0:
            self.radioButton_useSmartSEM.setChecked(True)
        elif self.autofocus.method == 1:
            self.radioButton_useHeuristic.setChecked(True)
        elif self.autofocus.method == 2:
            self.radioButton_useTrackingOnly.setChecked(True)
        elif self.autofocus.method == 3:
            self.radioButton_useMAPFoSt.setChecked(True)
        self.radioButton_useSmartSEM.toggled.connect(self.group_box_update)
        self.radioButton_useHeuristic.toggled.connect(self.group_box_update)
        self.radioButton_useTrackingOnly.toggled.connect(self.group_box_update)
        self.radioButton_useMAPFoSt.toggled.connect(self.group_box_update)
        self.group_box_update()
        # General settings
        self.lineEdit_refTiles.setText(
            str(self.gm.autofocus_ref_tiles)[1:-1].replace('\'', ''))
        if self.autofocus.tracking_mode == 1:
            self.lineEdit_refTiles.setEnabled(False)
        self.doubleSpinBox_maxWDDiff.setValue(
            self.autofocus.max_wd_diff * 1000000)
        self.doubleSpinBox_maxStigXDiff.setValue(
            self.autofocus.max_stig_x_diff)
        self.doubleSpinBox_maxStigYDiff.setValue(
            self.autofocus.max_stig_y_diff)
        self.comboBox_trackingMode.addItems(['Track selected, approx. others',
                                             'Track all active tiles',
                                             'Average over selected',
                                             'Track selected, fit others (global)'])
        self.comboBox_trackingMode.setCurrentIndex(
            self.autofocus.tracking_mode)
        self.comboBox_trackingMode.currentIndexChanged.connect(
            self.change_tracking_mode)
        # SmartSEM autofocus
        self.spinBox_interval.setValue(self.autofocus.interval)
        self.spinBox_autostigDelay.setValue(self.autofocus.autostig_delay)
        self.doubleSpinBox_pixelSize.setValue(self.autofocus.pixel_size)
        if self.autofocus.mapfost_large_aberrations:
            self.radioButton_mapfost_largeaberr.setChecked(True)
        # For heuristic autofocus:
        self.doubleSpinBox_wdDiff.setValue(
            self.autofocus.wd_delta * 1000000)
        self.doubleSpinBox_stigXDiff.setValue(
            self.autofocus.stig_x_delta)
        self.doubleSpinBox_stigYDiff.setValue(
            self.autofocus.stig_y_delta)
        self.doubleSpinBox_focusCalib.setValue(
            self.autofocus.heuristic_calibration[0])
        self.doubleSpinBox_stigXCalib.setValue(
            self.autofocus.heuristic_calibration[1])
        self.doubleSpinBox_stigYCalib.setValue(
            self.autofocus.heuristic_calibration[2])
        self.doubleSpinBox_stigRot.setValue(self.autofocus.rot_angle)
        self.doubleSpinBox_stigScale.setValue(self.autofocus.scale_factor)

        # Disable some settings if MagC mode is active
        if magc_mode:
            self.radioButton_useHeuristic.setEnabled(False)
            self.radioButton_useTrackingOnly.setEnabled(False)
            self.radioButton_useMAPFoSt.setEnabled(False)
            self.comboBox_trackingMode.setEnabled(False)
            self.spinBox_interval.setEnabled(False)
            # make autostig interval work on grids instead of slices
            self.label_fdp_4.setText('Autostig interval (grids) ')

    def group_box_update(self):
        mapfost_enabled = False
        if self.radioButton_useSmartSEM.isChecked():
            zeiss_enabled = True
            heuristic_enabled = False
            diffs_enabled = True
        elif self.radioButton_useHeuristic.isChecked():
            zeiss_enabled = False
            heuristic_enabled = True
            diffs_enabled = True
        elif self.radioButton_useTrackingOnly.isChecked():
            zeiss_enabled = False
            heuristic_enabled = False
            diffs_enabled = False
        elif self.radioButton_useMAPFoSt.isChecked():
            zeiss_enabled = True  # mapfost uses intervall and pixel size value.
            heuristic_enabled = False
            diffs_enabled = True
            mapfost_enabled = True  # TODO: add mapfost parameter group
        self.groupBox_ZEISS_af.setEnabled(zeiss_enabled)
        self.groupBox_heuristic_af.setEnabled(heuristic_enabled)
        self.doubleSpinBox_maxWDDiff.setEnabled(diffs_enabled)
        self.doubleSpinBox_maxStigXDiff.setEnabled(diffs_enabled)
        self.doubleSpinBox_maxStigYDiff.setEnabled(diffs_enabled)

    def change_tracking_mode(self):
        """Let user confirm switch to "track all"."""
        if self.comboBox_trackingMode.currentIndex() == 1:
            response = QMessageBox.information(
                self, 'Track all tiles',
                'This will select all active tiles for autofocus tracking and '
                'overwrite the current selection of reference tiles. '
                'Continue?',
                QMessageBox.Ok, QMessageBox.Cancel)
            if response == QMessageBox.Ok:
                self.lineEdit_refTiles.setText(
                    str(self.gm.active_tile_key_list())[1:-1].replace('\'', ''))
                self.lineEdit_refTiles.setEnabled(False)
            else:
                # Revert to tracking mode 0:
                self.comboBox_trackingMode.blockSignals(True)
                self.comboBox_trackingMode.setCurrentIndex(0)
                self.comboBox_trackingMode.blockSignals(False)
        else:
            self.lineEdit_refTiles.setEnabled(True)

    def accept(self):
        error_str = ''
        if self.radioButton_useSmartSEM.isChecked():
            self.autofocus.method = 0
        elif self.radioButton_useHeuristic.isChecked():
            self.autofocus.method = 1
        elif self.radioButton_useTrackingOnly.isChecked():
            self.autofocus.method = 2
        elif self.radioButton_useMAPFoSt.isChecked():
            self.autofocus.method = 3

        success, tile_list = utils.validate_tile_list(
            self.lineEdit_refTiles.text())
        if success:
            self.gm.autofocus_ref_tiles = tile_list
        else:
            error_str = 'List of selected tiles badly formatted.'
        self.autofocus.tracking_mode = (
            self.comboBox_trackingMode.currentIndex())
        self.autofocus.max_wd_diff = (
            self.doubleSpinBox_maxWDDiff.value() / 1000000)
        self.autofocus.max_stig_x_diff = (
            self.doubleSpinBox_maxStigXDiff.value())
        self.autofocus.max_stig_y_diff = (
            self.doubleSpinBox_maxStigYDiff.value())
        self.autofocus.interval = self.spinBox_interval.value()
        self.autofocus.autostig_delay = self.spinBox_autostigDelay.value()
        self.autofocus.pixel_size = self.doubleSpinBox_pixelSize.value()
        self.autofocus.wd_delta = self.doubleSpinBox_wdDiff.value() / 1000000
        self.autofocus.stig_x_delta = self.doubleSpinBox_stigXDiff.value()
        self.autofocus.stig_y_delta = self.doubleSpinBox_stigYDiff.value()

        self.autofocus.heuristic_calibration = [
            self.doubleSpinBox_focusCalib.value(),
            self.doubleSpinBox_stigXCalib.value(),
            self.doubleSpinBox_stigYCalib.value()]
        self.autofocus.rot_angle = self.doubleSpinBox_stigRot.value()
        self.autofocus.scale_factor = self.doubleSpinBox_stigScale.value()
        self.autofocus.mapfost_large_aberrations = self.radioButton_mapfost_largeaberr.isChecked()
        if not error_str:
            super().accept()
        else:
            QMessageBox.warning(self, 'Error', error_str, QMessageBox.Ok)

# ------------------------------------------------------------------------------

class RunAutofocusDlg(QDialog):
    """Run the autofocus/autostigmator or both and use method specifed by
    user (SmartSEM or MAPFoSt).
    """
    def __init__(self, autofocus, sem):
        super().__init__()
        self.autofocus = autofocus
        self.sem = sem
        self.use_autofocus = False
        self.use_autostig = False
        self.finish_trigger = utils.Trigger()
        self.finish_trigger.signal.connect(self.autofocus_completed)
        self.new_wd_stig = None, None, None
        self.busy = False
        self.af_msg = None

        loadUi('..\\gui\\run_autofocus_dlg.ui', self)
        self.setWindowModality(Qt.ApplicationModal)
        self.setWindowIcon(QIcon('..\\img\\icon_16px.ico'))
        self.setFixedSize(self.size())
        self.show()

        self.comboBox_method.addItems(['SmartSEM', 'MAPFoSt'])
        self.comboBox_method.setCurrentIndex(0)
        self.comboBox_mode.addItems(
            ['Autofocus + stig', 'Autofocus only', 'Autostig only'])
        self.comboBox_mode.setCurrentIndex(0)

        self.pushButton_run.clicked.connect(self.run_autofocus)
        self.pushButton_calibrate.clicked.connect(self.calibrate_af)

    def run_autofocus(self):
        self.busy = True
        self.pushButton_run.setText('Busy... please wait')
        self.pushButton_run.setEnabled(False)
        method = self.comboBox_method.currentIndex()
        mode = self.comboBox_mode.currentIndex()
        self.large_aberr = self.radioButton_large_aberr.isChecked()
        if method == 1:
            self.aberr_mode_bools = [mode<2, mode==0 or mode==2, mode==0 or mode==2]
            utils.run_log_thread(self.call_mapfost_af_routine)

        elif method == 0:
            if mode == 0:
                self.use_autofocus = True
                self.use_autostig = True
            elif mode == 1:
                self.use_autofocus = True
                self.use_autostig = False
            else:
                self.use_autofocus = False
                self.use_autostig = True
            utils.run_log_thread(self.call_zeiss_af_routine)

    def call_mapfost_af_routine(self):
        self.af_msg = self.autofocus.run_mapfost_af(self.aberr_mode_bools, self.large_aberr)
        self.finish_trigger.signal.emit()

    def call_zeiss_af_routine(self):
        self.af_msg = self.autofocus.run_zeiss_af(
            self.use_autofocus, self.use_autostig)
        self.finish_trigger.signal.emit()

    def autofocus_completed(self):
        self.busy = False
        self.pushButton_run.setText('Run')
        self.pushButton_run.setEnabled(True)
        if 'ERROR' in self.af_msg:
            self.new_wd_stig = None, None, None
            QMessageBox.warning(
                self, 'SmartSEM Autofocus error',
                'An error occurred while running the SmartSEM Autofocus',
                QMessageBox.Ok)
            utils.log_error('SEM', self.af_msg)
        else:
            self.new_wd_stig = self.sem.get_wd(), *self.sem.get_stig_xy()
            QMessageBox.information(
                self, 'SmartSEM Autofocus completed',
                f'New working distance and stigmation:\n'
                f'{utils.format_wd_stig(*self.new_wd_stig)}',
                QMessageBox.Ok)
            utils.log_info('SEM', self.af_msg)
<<<<<<< HEAD
            self.accept()


    def calibrate_af(self):
        method = self.comboBox_method.currentIndex()
        if method == 0 :
            QMessageBox.information(
                self, 'SmartSEM AF',
                'calibration not available',
                QMessageBox.Ok)
        elif method ==1:
            self.pushButton_calibrate.setText('Busy... please wait')
            self.pushButton_calibrate.setEnabled(False)
            self.busy = True
            QMessageBox.question(
                self, 'Defocus calibration.','Defocus calibration \n Please make sure the SEM is well focused. \n Click OK to proceed.',
                QMessageBox.Ok)
            msg = self.autofocus.calibrate_mapfost_af(calib_mode="defocus")

            user_reply = QMessageBox.question(
                self, 'Defocus calibration','Probe convergence angle is ' + str(msg) + "\n" + "Please update the ini file." + "\n" +
                                            "Click Ok to proceed with Astig calibration"
                , QMessageBox.Ok| QMessageBox.Cancel)

            utils.log_info('SEM ', 'The probe convergence angle is ' + str(msg))
            self.accept()

=======
            self.accept()


    def calibrate_af(self):
        method = self.comboBox_method.currentIndex()
        if method == 0 :
            QMessageBox.information(
                self, 'SmartSEM AF',
                'calibration not available',
                QMessageBox.Ok)
        elif method ==1:
            self.pushButton_calibrate.setText('Busy... please wait')
            self.pushButton_calibrate.setEnabled(False)
            self.busy = True
            QMessageBox.question(
                self, 'Defocus calibration.','Defocus calibration \n Please make sure the SEM is well focused. \n Click OK to proceed.',
                QMessageBox.Ok)
            msg = self.autofocus.calibrate_mapfost_af(calib_mode="defocus")

            user_reply = QMessageBox.question(
                self, 'Defocus calibration','Probe convergence angle is ' + str(msg) + "\n" + "Please update the ini file." + "\n" +
                                            "Click Ok to proceed with Astig calibration"
                , QMessageBox.Ok| QMessageBox.Cancel)

            utils.log_info('SEM ', 'The probe convergence angle is ' + str(msg))
            self.accept()

>>>>>>> 0eea9375
            if user_reply == QMessageBox.Ok:
                user_reply = QMessageBox.question(
                    self, 'Astig calibration.',' Astig Calibration \n Please make sure the SEM is well focused. \n Click OK to proceed.',
                    QMessageBox.Ok | QMessageBox.Cancel)
                if user_reply == QMessageBox.Ok:
                    msg = self.autofocus.calibrate_mapfost_af(calib_mode="astig")
                    QMessageBox.question(
                        self, 'Astig calibration.', 'The astig rotation (deg) is ' + str(msg[0]) + "\n" +
                                                    'The astig scaling is ' + str(msg[1]) +
                                                    " \n Calibration complete. Please update the ini file", QMessageBox.Ok)
                    utils.log_info('SEM' , "Astig Rotation and Scaling : " + str(msg))
                self.accept()
                self.af_msg = "Calibration complete. Please update the ini file"
                self.new_wd_stig = self.sem.get_wd(), *self.sem.get_stig_xy()
                self.finish_trigger.signal.emit()

    def reject(self):
        if not self.busy:
            super().reject()

    def closeEvent(self, event):
        if not self.busy:
            event.accept()
        else:
            event.ignore()

# ------------------------------------------------------------------------------

class PlasmaCleanerDlg(QDialog):
    """Set parameters for the downstream asher, run it."""

    def __init__(self, plc):
        super().__init__()
        self.plc = plc
        loadUi('..\\gui\\plasma_cleaner_dlg.ui', self)
        self.setWindowModality(Qt.ApplicationModal)
        self.setWindowIcon(QIcon('icon.ico'))
        self.setFixedSize(self.size())
        self.show()
        try:
            self.spinBox_currentPower.setValue(self.plc.get_power())
            self.spinBox_currentDuration.setValue(self.plc.get_duration())
        except Exception as e:
            QMessageBox.warning(
                self, 'Error',
                'Could not read current settings from plasma cleaner: '
                + str(e),
                QMessageBox.Ok)
        self.pushButton_setTargets.clicked.connect(self.set_target_parameters)
        self.pushButton_startCleaning.clicked.connect(self.start_cleaning)
        self.pushButton_abortCleaning.clicked.connect(self.abort_cleaning)

    def set_target_parameters(self):
        try:
            self.plc.set_power(self.spinBox_targetPower.value())
            sleep(0.5)
            self.lineEdit_currentPower.setText(str(self.plc.get_power()))
            self.plc.set_duration(self.spinBox_targetDuration.value())
            sleep(0.5)
            self.lineEdit_currentDuration.setText(str(self.plc.get_duration()))
        except:
            QMessageBox.warning(
                self, 'Error',
                'An error occured when sending the target settings '
                'to the plasma cleaner.',
                QMessageBox.Ok)

    def start_cleaning(self):
        result = QMessageBox.warning(
                     self, 'About to ignite plasma',
                     'Are you sure you want to run the plasma cleaner at ' +
                     self.lineEdit_currentPower.text() + ' W for ' +
                     self.lineEdit_currentDuration.text() + ' min?',
                     QMessageBox.Ok | QMessageBox.Cancel)
        if result == QMessageBox.Ok:
            result = QMessageBox.warning(
                self, 'WARNING: Check vacuum Status',
                'IMPORTANT: \nPlease confirm with "OK" that the SEM chamber '
                'is at HIGH VACUUM.\nIf not, ABORT!',
                QMessageBox.Ok | QMessageBox.Abort)
            if result == QMessageBox.Ok:
                self.pushButton_startCleaning.setEnabled(False)
                self.pushButton_abortCleaning.setEnabled(True)
                # TODO: Thread, show cleaning status.
                self.plc.perform_cleaning()

    def abort_cleaning(self):
        self.plc.abort_cleaning()
        self.pushButton_startCleaning.setEnabled(True)
        self.pushButton_startCleaning.setText(
            'Start in-chamber cleaning process')
        self.pushButton_abortCleaning.setEnabled(False)


# ------------------------------------------------------------------------------

class VariablePressureDlg(QDialog):
    """Set Variable Pressure / High Vacuum."""

    def __init__(self, sem):
        super().__init__()
        self.sem = sem
        self.hv = True
        self.vp = False
        self.target = 0
        self.current = 0
        loadUi('..\\gui\\variable_pressure_settings_dlg.ui', self)
        self.setWindowModality(Qt.ApplicationModal)
        self.setWindowIcon(QIcon('..\\img\\icon_16px.ico'))
        self.setFixedSize(self.size())
        self.show()
        self.pushButton_hv.clicked.connect(self.set_hv)
        self.pushButton_vp.clicked.connect(self.set_vp)
        self.lineEdit_target.editingFinished.connect(self.target_text_changed)
        self.horizontalSlider_target.valueChanged.connect(self.target_slider_changed)
        self.comboBox_units.currentTextChanged.connect(self.units_changed)
        self.units = self.comboBox_units.currentText()
        try:
            self.target = self.sem.get_vp_target()
            self.update_target_pressure_text()
            self.update_target_pressure_slider()
            self.thread = UpdateQThread(1)
            self.thread.update.connect(self.update)
            self.thread.start()
        except Exception as e:
            QMessageBox.warning(
                self, 'Error',
                'Could not read variable pressure settings: '
                + str(e),
                QMessageBox.Ok)
        QApplication.processEvents()

    def set_hv(self):
        try:
            self.sem.set_hv()
        except Exception as e:
            QMessageBox.warning(
                self, 'Error',
                'Unable to set hv: '
                + str(e),
                QMessageBox.Ok)

    def set_vp(self):
        try:
            self.sem.set_vp()
        except Exception as e:
            QMessageBox.warning(
                self, 'Error',
                'Unable to set vp: '
                + str(e),
                QMessageBox.Ok)

    def units_changed(self, text):
        self.units = text
        self.update_target_pressure_text()

    def update(self):
        self.hv = self.sem.is_hv_on()
        self.vp = self.sem.is_vp_on()
        self.current = self.sem.get_chamber_pressure()
        self.pushButton_hv.setEnabled(self.vp)
        self.pushButton_vp.setEnabled(self.hv)
        self.update_pressure(self.lineEdit_current, self.current)

    def update_target_pressure_text(self):
        self.lineEdit_target.blockSignals(True)
        self.update_pressure(self.lineEdit_target, self.target)
        self.lineEdit_target.blockSignals(False)

    def update_target_pressure_slider(self):
        self.horizontalSlider_target.blockSignals(True)
        self.horizontalSlider_target.setValue(math.log10(self.target) * 100)
        self.horizontalSlider_target.blockSignals(False)

    def update_pressure(self, textEdit, value):
        unit_value = value * utils.PRESSURE_FROM_SEM[self.units]
        textEdit.setText("{:.2e}".format(unit_value))

    def target_text_changed(self):
        try:
            unit_value = float(self.lineEdit_target.text())
            self.target = unit_value * utils.PRESSURE_TO_SEM[self.units]
            self.update_target_pressure_slider()
            self.sem.set_vp_target(self.target)
        except Exception as e:
            QMessageBox.warning(
                self, 'Error',
                'Invalid value: '
                + str(e),
                QMessageBox.Ok)

    def target_slider_changed(self):
        try:
            self.target = 10 ** (self.horizontalSlider_target.value() * 0.01)
            self.update_target_pressure_text()
            self.sem.set_vp_target(self.target)
        except Exception as e:
            QMessageBox.warning(
                self, 'Error',
                'Invalid value: '
                + str(e),
                QMessageBox.Ok)

    def reject(self):
        try:
            self.thread.stop()
        except Exception:
            pass
        super().reject()

    def closeEvent(self, event):
        try:
            self.thread.stop()
        except Exception:
            pass
        event.accept()


# ------------------------------------------------------------------------------

class ChargeCompensatorDlg(QDialog):
    """Set Charge Compensator & level."""

    def __init__(self, sem):
        super().__init__()
        self.sem = sem
        self.state = False
        self.value = 0
        self.vacuum_pressure = 0
        loadUi('..\\gui\\charge_compensator_settings_dlg.ui', self)
        self.setWindowModality(Qt.ApplicationModal)
        self.setWindowIcon(QIcon('..\\img\\icon_16px.ico'))
        self.setFixedSize(self.size())
        self.show()
        self.pushButton_on.clicked.connect(self.turn_on)
        self.pushButton_off.clicked.connect(self.turn_off)
        self.doubleSpinBox_level.valueChanged.connect(self.value_changed)
        self.horizontalSlider_level.valueChanged.connect(self.slider_changed)
        self.comboBox_units.currentTextChanged.connect(self.units_changed)
        self.units = self.comboBox_units.currentText()
        try:
            self.state = self.sem.is_fcc_on()
            self.value = self.sem.get_fcc_level()
            self.update_buttons()
            self.update_value()
            self.update_slider()
            self.thread = UpdateQThread(1)
            self.thread.update.connect(self.update)
            self.thread.start()
        except Exception as e:
            QMessageBox.warning(
                self, 'Error',
                'Could not read charge compensator settings: '
                + str(e),
                QMessageBox.Ok)
        QApplication.processEvents()

    def turn_on(self):
        try:
            self.sem.turn_fcc_on()
            sleep(0.1)
            self.set_fcc_level(self.value)
        except Exception as e:
            QMessageBox.warning(
                self, 'Error',
                'Unable to enable fcc: '
                + str(e),
                QMessageBox.Ok)

    def turn_off(self):
        try:
            self.sem.turn_fcc_off()
            self.value = 0
            self.update_value()
            self.update_slider()
        except Exception as e:
            QMessageBox.warning(
                self, 'Error',
                'Unable to disable fcc: '
                + str(e),
                QMessageBox.Ok)

    def units_changed(self, text):
        self.units = text
        self.update_pressure()

    def update(self):
        self.state = self.sem.is_fcc_on()
        self.vacuum_pressure = self.sem.get_chamber_pressure()
        self.update_buttons()
        self.update_pressure()

    def update_pressure(self):
        unit_value = self.vacuum_pressure * utils.PRESSURE_FROM_SEM[self.units]
        self.lineEdit_vacuumPressure.setText("{:.2e}".format(unit_value))

    def update_buttons(self):
        self.pushButton_on.setEnabled(not self.state)
        self.pushButton_off.setEnabled(self.state)

    def value_changed(self, value):
        self.set_fcc_level(value)
        self.update_slider()

    def slider_changed(self):
        self.set_fcc_level(self.horizontalSlider_level.value() * 0.1)
        self.update_value()

    def update_value(self):
        self.doubleSpinBox_level.blockSignals(True)
        self.doubleSpinBox_level.setValue(self.value)
        self.doubleSpinBox_level.blockSignals(False)

    def update_slider(self):
        self.horizontalSlider_level.blockSignals(True)
        self.horizontalSlider_level.setValue(self.value * 10)
        self.horizontalSlider_level.blockSignals(False)

    def set_fcc_level(self, value):
        if not 0 <= value <= 100:
            QMessageBox.warning(
                self, 'Error',
                    'Please enter a value between 0 and 100', QMessageBox.Ok)
        else:
            self.value = value
            if self.state:
                self.sem.set_fcc_level(value)


# ------------------------------------------------------------------------------

class ApproachDlg(QDialog):
    """Remove slices without imaging. User can specify how many slices and
    the cutting thickness.
    """

    def __init__(self, microtome, main_controls_trigger):
        super().__init__()
        self.microtome = microtome
        self.main_controls_trigger = main_controls_trigger
        loadUi('..\\gui\\approach_dlg.ui', self)
        self.setWindowModality(Qt.ApplicationModal)
        self.setWindowIcon(QIcon('..\\img\\icon_16px.ico'))
        self.setFixedSize(self.size())
        self.show()
        # Set up trigger and queue to update dialog GUI during approach
        self.progress_trigger = utils.Trigger()
        self.progress_trigger.signal.connect(self.update_progress)
        self.finish_trigger = utils.Trigger()
        self.finish_trigger.signal.connect(self.finish_approach)
        self.spinBox_numberSlices.setRange(1, 100)
        self.spinBox_numberSlices.setSingleStep(1)
        self.spinBox_numberSlices.setValue(5)
        self.spinBox_numberSlices.valueChanged.connect(self.update_progress)
        self.pushButton_startApproach.clicked.connect(self.start_approach)
        self.pushButton_abortApproach.clicked.connect(self.abort_approach)
        self.pushButton_startApproach.setEnabled(True)
        self.pushButton_abortApproach.setEnabled(False)
        self.slice_counter = 0
        self.approach_in_progress = False
        self.aborted = False
        self.z_mismatch = False
        self.max_slices = self.spinBox_numberSlices.value()
        # Approach cut duration for 3View. TODO: more general solution for
        # other microtomes
        self.approach_cut_duration = self.microtome.full_cut_duration - 3
        self.update_progress()

    def update_progress(self):
        self.max_slices = self.spinBox_numberSlices.value()
        if self.slice_counter > 0:
            remaining_time_str = (
                '    ' + str(int((self.max_slices - self.slice_counter)
                * self.approach_cut_duration))
                + ' seconds left')
        else:
            remaining_time_str = ''
        self.label_statusApproach.setText(str(self.slice_counter) + '/'
                                          + str(self.max_slices)
                                          + remaining_time_str)
        self.progressBar_approach.setValue(
            int(self.slice_counter/self.max_slices * 100))

    def start_approach(self):
        self.pushButton_startApproach.setEnabled(False)
        self.pushButton_abortApproach.setEnabled(True)
        self.buttonBox.setEnabled(False)
        self.spinBox_thickness.setEnabled(False)
        self.spinBox_numberSlices.setEnabled(False)
        self.main_controls_trigger.transmit('STATUS BUSY APPROACH')
        utils.run_log_thread(self.approach_thread)

    def finish_approach(self):
        # Move knife to "Clear" position
        utils.log_info('KNIFE', 'Moving to "Clear" position.')
        self.microtome.clear_knife()
        if self.microtome.error_state != Error.none:
            utils.log_error('KNIFE', 'Error moving to "Clear" position.')
            self.microtome.reset_error_state()
            QMessageBox.warning(self, 'Error',
                                'Warning: Move to "Clear" position failed. '
                                'Try to move to "Clear" position manually.',
                                QMessageBox.Ok)
        self.main_controls_trigger.transmit('STATUS IDLE')
        # Show message box to user and reset counter and progress bar
        if not self.aborted:
            QMessageBox.information(
                self, 'Approach finished',
                str(self.max_slices) + ' slices have been cut successfully. '
                'Total sample depth removed: '
                + str(self.max_slices * self.thickness / 1000) + ' µm.',
                QMessageBox.Ok)
            self.slice_counter = 0
            self.update_progress()
        elif self.z_mismatch:
            # Show warning message if Z mismatch detected
            self.microtome.reset_error_state()
            QMessageBox.warning(
                self, 'Z position mismatch',
                'The current Z position does not match the last known '
                'Z position in SBEMimage. Have you manually changed Z? '
                'Make sure that the Z position is correct before cutting.',
                QMessageBox.Ok)
        else:
            QMessageBox.warning(
                self, 'Approach aborted',
                str(self.slice_counter) + ' slices have been cut. '
                'Total sample depth removed: '
                + str(self.slice_counter * self.thickness / 1000) + ' µm.',
                QMessageBox.Ok)
            self.slice_counter = 0
            self.update_progress()
        self.pushButton_startApproach.setEnabled(True)
        self.pushButton_abortApproach.setEnabled(False)
        self.buttonBox.setEnabled(True)
        self.spinBox_thickness.setEnabled(True)
        self.spinBox_numberSlices.setEnabled(True)
        self.approach_in_progress = False

    def approach_thread(self):
        self.approach_in_progress = True
        self.aborted = False
        self.z_mismatch = False
        self.slice_counter = 0
        self.max_slices = self.spinBox_numberSlices.value()
        self.thickness = self.spinBox_thickness.value()
        self.progress_trigger.signal.emit()
        # Get current z position of stage
        z_position = self.microtome.get_stage_z(wait_interval=1)
        if z_position is None or z_position < 0:
            # Try again
            z_position = self.microtome.get_stage_z(wait_interval=2)
            if z_position is None or z_position < 0:
                utils.log_error(
                    'STAGE',
                    'Error reading Z position. Approach aborted.')
                self.microtome.reset_error_state()
                self.aborted = True
        if self.microtome.error_state == 206:
            self.microtome.reset_error_state()
            self.z_mismatch = True
            self.aborted = True
            utils.log_error(
                'STAGE',
                'Z position mismatch. Approach aborted.')
        self.main_controls_trigger.transmit('UPDATE Z')
        if not self.aborted:
            self.microtome.near_knife()
            utils.log_info('KNIFE', 'Moving to "Near" position.')
            if self.microtome.error_state != Error.none:
                utils.log_error(
                    'KNIFE',
                    'Error moving to "Near" position. '
                    'Approach aborted.')
                self.aborted = True
                self.microtome.reset_error_state()
        # ====== Approach loop =========
        while (self.slice_counter < self.max_slices) and not self.aborted:
            # Move to new z position
            z_position = z_position + (self.thickness / 1000)
            utils.log_info(
                'STAGE',
                'Move to new Z: ' + '{0:.3f}'.format(z_position))
            self.microtome.move_stage_to_z(z_position)
            # Show new Z position in main window
            self.main_controls_trigger.transmit('UPDATE Z')
            # Check if there were microtome problems
            if self.microtome.error_state != Error.none:
                utils.log_error(
                    'STAGE',
                    'Error during Z move '
                    f'({self.microtome.error_state}). Approach aborted.')
                self.aborted = True
                self.microtome.reset_error_state()
                break
            utils.log_info('KNIFE', 'Cutting in progress ('
                            + str(self.thickness) + ' nm cutting thickness).')
            # Do the approach cut (cut, retract, in near position)
            self.microtome.do_full_approach_cut()
            sleep(self.approach_cut_duration)
            if self.microtome.error_state != Error.none:
                utils.log_error(
                    'KNIFE',
                    'Cutting problem detected. Approach aborted.')
                self.aborted = True
                self.microtome.reset_error_state()
                break
            else:
                utils.log_info('KNIFE', 'Approach cut completed.')
                self.slice_counter += 1
                # Update progress bar and slice counter
                self.progress_trigger.signal.emit()
        # ====== End of approach loop =========
        # Signal that thread is done:
        self.finish_trigger.signal.emit()

    def abort_approach(self):
        self.aborted = True
        self.pushButton_abortApproach.setEnabled(False)

    def closeEvent(self, event):
        if not self.approach_in_progress:
            event.accept()
        else:
            event.ignore()

    def accept(self):
        if not self.approach_in_progress:
            super().accept()

# ------------------------------------------------------------------------------

class GrabFrameDlg(QDialog):
    """Dialog to let user acquire a single frame from the SEM at the current
    stage position.
    """

    def __init__(self, sem, acq, main_controls_trigger):
        super().__init__()
        self.sem = sem
        self.acq = acq
        self.main_controls_trigger = main_controls_trigger
        self.finish_trigger = utils.Trigger()
        self.finish_trigger.signal.connect(self.scan_complete)
        loadUi('..\\gui\\grab_frame_dlg.ui', self)
        self.setWindowModality(Qt.ApplicationModal)
        self.setWindowIcon(QIcon('..\\img\\icon_16px.ico'))
        self.setFixedSize(self.size())
        self.show()
        timestamp = str(datetime.datetime.now())
        # Remove some characters from timestap to get valid file name
        timestamp = timestamp[:19].translate({ord(c): None for c in ' :-.'})
        self.file_name = 'image_' + timestamp
        self.lineEdit_filename.setText(self.file_name)
        store_res_list = [
            '%d × %d' % (res[0], res[1]) for res in self.sem.STORE_RES]
        self.comboBox_frameSize.addItems(store_res_list)
        self.comboBox_frameSize.setCurrentIndex(
            self.sem.grab_frame_size_selector)
        # no frame size selection with the MultiSEM
        if self.sem.device_name == 'MultiSEM':
            self.comboBox_frameSize.setEnabled(False)
        self.doubleSpinBox_pixelSize.setValue(self.sem.grab_pixel_size)
        self.comboBox_dwellTime.addItems(map(str, self.sem.DWELL_TIME))
        self.comboBox_dwellTime.setCurrentIndex(
            self.sem.DWELL_TIME.index(self.sem.grab_dwell_time))
        self.pushButton_getFromSEM.clicked.connect(self.get_settings_from_sem)
        self.pushButton_scan.clicked.connect(self.scan_frame)
        self.pushButton_save.clicked.connect(self.save_frame)

    def get_settings_from_sem(self):
        """Load current SEM settings for frame size, pixel size, and
        dwell time, and set the spin box and the combo boxes to these values.
        """
        current_frame_size_selector = self.sem.get_frame_size_selector()
        current_pixel_size = self.sem.get_pixel_size()
        current_scan_rate = self.sem.get_scan_rate()
        self.comboBox_frameSize.setCurrentIndex(current_frame_size_selector)
        self.comboBox_dwellTime.setCurrentIndex(current_scan_rate)
        self.doubleSpinBox_pixelSize.setValue(current_pixel_size)

    def file_name_already_exists(self):
        if os.path.isfile(os.path.join(
                self.acq.base_dir, self.file_name + '.tif')):
            QMessageBox.information(
                self, 'File name already exists',
                'A file with the same name already exists in the base '
                'directory. Please choose a different name.',
                QMessageBox.Ok)
            return True
        return False

    def scan_frame(self):
        """Scan and save a single frame using the current grab settings."""
        self.file_name = self.lineEdit_filename.text()
        if self.file_name_already_exists():
            return
        # Save and apply grab settings
        self.sem.grab_frame_size_selector = (
            self.comboBox_frameSize.currentIndex())
        self.sem.grab_pixel_size = self.doubleSpinBox_pixelSize.value()
        self.sem.grab_dwell_time = self.sem.DWELL_TIME[
            self.comboBox_dwellTime.currentIndex()]
        self.sem.apply_grab_settings()
        self.pushButton_scan.setText('Wait')
        self.pushButton_scan.setEnabled(False)
        self.pushButton_save.setEnabled(False)
        QApplication.processEvents()
        self.main_controls_trigger.transmit('STATUS BUSY GRAB IMAGE')
        utils.run_log_thread(self.perform_scan)

    def perform_scan(self):
        """Acquire a new frame. Executed in a thread because it may take some
        time and GUI should not freeze.
        """
        self.scan_success = self.sem.acquire_frame(
            self.acq.base_dir + '\\' + self.file_name + '.tif')
        self.finish_trigger.signal.emit()

    def scan_complete(self):
        """This function is called when the scan is complete.
        Reset the GUI and show result of grab command.
        """
        self.main_controls_trigger.transmit('STATUS IDLE')
        self.pushButton_scan.setText('Scan and grab')
        self.pushButton_scan.setEnabled(True)
        self.pushButton_save.setEnabled(True)
        if self.scan_success:
            utils.log_info('SEM', 'Single frame acquired (Grab dialog).')
            QMessageBox.information(
                self, 'Frame acquired',
                'The image was acquired and saved as '
                + self.file_name +
                '.tif in the current base directory.',
                QMessageBox.Ok)
        else:
            QMessageBox.warning(
                self, 'Error',
                'An error ocurred while attempting to acquire the frame: '
                + self.sem.error_info,
                QMessageBox.Ok)
            self.sem.reset_error_state()

    def save_frame(self):
        """Save the image currently visible in SmartSEM."""
        self.file_name = self.lineEdit_filename.text()
        if self.file_name_already_exists():
            return
        success = self.sem.save_frame(os.path.join(
            self.acq.base_dir, self.file_name + '.tif'))
        if success:
            utils.log_info('SEM', 'Single frame saved (Grab dialog).')
            QMessageBox.information(
                self, 'Frame saved',
                'The current image shown in SmartSEM was saved as '
                + self.file_name + '.tif in the current base directory.',
                QMessageBox.Ok)
        else:
            QMessageBox.warning(
                self, 'Error',
                'An error ocurred while attempting to save the current '
                'SmartSEM image: '
                + self.sem.error_info,
                QMessageBox.Ok)
            self.sem.reset_error_state()

# ------------------------------------------------------------------------------

class EHTDlg(QDialog):
    """Show EHT status and let user switch beam on or off."""

    def __init__(self, sem):
        super().__init__()
        self.sem = sem
        loadUi('..\\gui\\eht_dlg.ui', self)
        self.setWindowModality(Qt.ApplicationModal)
        self.setWindowIcon(QIcon('..\\img\\icon_16px.ico'))
        self.setFixedSize(self.size())
        self.show()
        self.pushButton_on.clicked.connect(self.turn_on)
        self.pushButton_off.clicked.connect(self.turn_off)
        self.update_status()

    def update_status(self):
        if self.sem.is_eht_on():
            pal = QPalette(self.label_EHTStatus.palette())
            pal.setColor(QPalette.WindowText, QColor(Qt.red))
            self.label_EHTStatus.setPalette(pal)
            self.label_EHTStatus.setText('ON')
            self.pushButton_on.setEnabled(False)
            self.pushButton_off.setEnabled(True)
        else:
            pal = QPalette(self.label_EHTStatus.palette())
            pal.setColor(QPalette.WindowText, QColor(Qt.black))
            self.label_EHTStatus.setPalette(pal)
            self.label_EHTStatus.setText('OFF')
            self.pushButton_on.setEnabled(True)
            self.pushButton_off.setEnabled(False)

    def turn_on(self):
        self.pushButton_on.setEnabled(False)
        self.pushButton_on.setText('Wait')
        utils.run_log_thread(self.send_on_cmd_and_wait)

    def turn_off(self):
        self.pushButton_off.setEnabled(False)
        self.pushButton_off.setText('Wait')
        QApplication.processEvents()
        utils.run_log_thread(self.send_off_cmd_and_wait)

    def send_on_cmd_and_wait(self):
        self.sem.turn_eht_on()
        max_wait_time = 15
        while not self.sem.is_eht_on() and max_wait_time > 0:
            sleep(1)
            max_wait_time -= 1
        self.pushButton_on.setText('ON')
        self.update_status()

    def send_off_cmd_and_wait(self):
        self.sem.turn_eht_off()
        max_wait_time = 15
        while not self.sem.is_eht_off() and max_wait_time > 0:
            sleep(1)
            max_wait_time -= 1
        self.pushButton_off.setText('OFF')
        self.update_status()

# ------------------------------------------------------------------------------

class FTSetParamsDlg(QDialog):
    """Read working distance and stigmation parameters from user input or
    from SmartSEM for setting WD/STIG for individual tiles/OVs in the
    focus tool.
    """

    def __init__(self, sem, current_wd, current_stig_x, current_stig_y,
                 simulation_mode=False):
        super().__init__()
        self.sem = sem
        loadUi('..\\gui\\focus_tool_set_params_dlg.ui', self)
        self.setWindowModality(Qt.ApplicationModal)
        self.setWindowIcon(QIcon('..\\img\\icon_16px.ico'))
        self.setFixedSize(self.size())
        self.show()
        if simulation_mode:
            self.pushButton_getFromSmartSEM.setEnabled(False)
        self.pushButton_getFromSmartSEM.clicked.connect(self.get_from_sem)
        self.pushButton_resetFocusParams.clicked.connect(self.reset)
        if current_wd is not None:
            self.doubleSpinBox_currentFocus.setValue(1000 * current_wd)
        else:
            self.doubleSpinBox_currentFocus.setValue(0)
        if current_stig_x is not None:
            self.doubleSpinBox_currentStigX.setValue(current_stig_x)
        else:
            self.doubleSpinBox_currentStigX.setValue(0)
        if current_stig_y is not None:
            self.doubleSpinBox_currentStigY.setValue(current_stig_y)
        else:
            self.doubleSpinBox_currentStigY.setValue(0)
        
        self.pushButton_set_deltaWD.clicked.connect(self.shift_wd_tile)
        self.pushButton_set_deltaStigX.clicked.connect(self.shift_stig_x_tile)
        self.pushButton_set_deltaStigY.clicked.connect(self.shift_stig_y_tile)
        self.pushButton_set_deltaWD_inverted.clicked.connect(self.invert_delta_wd)
        self.pushButton_set_deltaStigX_inverted.clicked.connect(self.invert_delta_stig_x)
        self.pushButton_set_deltaStigY_inverted.clicked.connect(self.invert_delta_stig_y)

    def get_from_sem(self):
        self.doubleSpinBox_currentFocus.setValue(1000 * self.sem.get_wd())
        self.doubleSpinBox_currentStigX.setValue(self.sem.get_stig_x())
        self.doubleSpinBox_currentStigY.setValue(self.sem.get_stig_y())

    def reset(self):
        self.doubleSpinBox_currentFocus.setValue(0)
        self.doubleSpinBox_currentStigX.setValue(0)
        self.doubleSpinBox_currentStigY.setValue(0)

    def accept(self):
        self.new_wd = self.doubleSpinBox_currentFocus.value() / 1000
        self.new_stig_x = self.doubleSpinBox_currentStigX.value()
        self.new_stig_y = self.doubleSpinBox_currentStigY.value()
        super().accept()
        
    def shift_wd_tile(self):
        delta_wd_tile = self.doubleSpinBox_deltaWD.value()
        current_wd = self.doubleSpinBox_currentFocus.value()
        self.doubleSpinBox_currentFocus.setValue(current_wd + delta_wd_tile/1000.0)
        
    def invert_delta_wd(self):
        delta_wd_tile = self.doubleSpinBox_deltaWD.value()
        self.doubleSpinBox_deltaWD.setValue(-delta_wd_tile)
        
    def shift_stig_x_tile(self):
        delta_stig_x = self.doubleSpinBox_deltaStigX.value()
        current_stig_x = self.doubleSpinBox_currentStigX.value()
        self.doubleSpinBox_currentStigX.setValue(current_stig_x + delta_stig_x)

    def invert_delta_stig_x(self):
        delta_stig_x = self.doubleSpinBox_deltaStigX.value()
        self.doubleSpinBox_deltaStigX.setValue(-delta_stig_x)    
                
    def shift_stig_y_tile(self):
        delta_stig_y = self.doubleSpinBox_deltaStigY.value()
        current_stig_y = self.doubleSpinBox_currentStigY.value()
        self.doubleSpinBox_currentStigY.setValue(current_stig_y + delta_stig_y)
 
    def invert_delta_stig_y(self):
        delta_stig_y = self.doubleSpinBox_deltaStigY.value()
        self.doubleSpinBox_deltaStigY.setValue(-delta_stig_y) 
       
    
    
    
# ------------------------------------------------------------------------------

class FTMoveDlg(QDialog):
    """Move the stage to the selected tile or OV position."""

    def __init__(self, stage, grid_manager, ov_manager,
                 grid_index, tile_index, ov_index):
        super().__init__()
        self.stage = stage
        self.gm = grid_manager
        self.ovm = ov_manager
        self.ov_index = ov_index
        self.grid_index = grid_index
        self.tile_index = tile_index
        self.error = False
        self.finish_trigger = utils.Trigger()
        self.finish_trigger.signal.connect(self.move_completed)
        loadUi('..\\gui\\focus_tool_move_dlg.ui', self)
        self.setWindowModality(Qt.ApplicationModal)
        self.setWindowIcon(QIcon('..\\img\\icon_16px.ico'))
        self.setFixedSize(self.size())
        self.show()
        self.pushButton_move.clicked.connect(self.start_move)
        if ov_index >= 0:
            self.label_moveTarget.setText('OV ' + str(ov_index))
        elif (grid_index >= 0) and (tile_index >= 0):
            self.label_moveTarget.setText(
                'Grid: %d, Tile: %d' % (grid_index, tile_index))

    def start_move(self):
        self.error = False
        self.pushButton_move.setText('Busy... please wait.')
        self.pushButton_move.setEnabled(False)
        utils.run_log_thread(self.move_and_wait)

    def move_and_wait(self):
        # Load target coordinates
        if self.ov_index >= 0:
            stage_x, stage_y = self.ovm[self.ov_index].centre_sx_sy
        elif self.tile_index >= 0:
            stage_x, stage_y = self.gm[self.grid_index][self.tile_index].sx_sy
        # Now move the stage
        self.stage.move_to_xy((stage_x, stage_y))
        if self.stage.error_state != Error.none:
            self.error = True
            self.stage.reset_error_state()
        # Signal that move complete
        self.finish_trigger.signal.emit()

    def move_completed(self):
        if self.error:
            QMessageBox.warning(self, 'Error',
                'An error was detected during the move. '
                'Please try again.',
                QMessageBox.Ok)
        else:
            QMessageBox.information(self, 'Move complete',
                'The stage has been moved to the selected position. '
                'The Viewport will be updated after pressing OK.',
                QMessageBox.Ok)
            super().accept()
        # Enable button again
        self.pushButton_move.setText('Move again')
        self.pushButton_move.setEnabled(True)

# ------------------------------------------------------------------------------

class MotorTestDlg(QDialog):
    """Perform a random-walk-like XYZ motor test. Experimental, only for
    testing/debugging. Only works with a microtome for now."""

    def __init__(self, microtome, acq, main_controls_trigger):
        super().__init__()
        self.microtome = microtome
        self.acq = acq
        self.main_controls_trigger = main_controls_trigger
        loadUi('..\\gui\\motor_test_dlg.ui', self)
        self.setWindowModality(Qt.ApplicationModal)
        self.setWindowIcon(QIcon('..\\img\\icon_16px.ico'))
        self.setFixedSize(self.size())
        self.show()
        # Set up trigger and queue to update dialog GUI during approach
        self.progress_trigger = utils.Trigger()
        self.progress_trigger.signal.connect(self.update_progress)
        self.finish_trigger = utils.Trigger()
        self.finish_trigger.signal.connect(self.test_finished)
        self.spinBox_duration.setRange(1, 9999)
        self.spinBox_duration.setSingleStep(10)
        self.spinBox_duration.setValue(10)
        self.pushButton_startTest.clicked.connect(self.start_random_walk)
        self.pushButton_abortTest.clicked.connect(self.abort_random_walk)
        if self.microtome is None:
            QMessageBox.information(
                self, 'Only for microtome stage testing',
                'This test dialog can currently only be used '
                'for testing a microtome stage.',
                QMessageBox.Ok)
            self.pushButton_startTest.setEnabled(False)
        else:
            self.pushButton_startTest.setEnabled(True)
        self.pushButton_abortTest.setEnabled(False)
        self.test_in_progress = False
        self.start_time = None

    def update_progress(self):
        if self.start_time is not None:
            elapsed_time = time() - self.start_time
            if elapsed_time > self.duration * 60:
                self.test_in_progress = False
                self.progressBar.setValue(100)
            else:
                self.progressBar.setValue(
                    int(elapsed_time/(self.duration * 60) * 100))

    def start_random_walk(self):
        self.aborted = False
        self.pushButton_startTest.setText('Wait')
        self.pushButton_startTest.setEnabled(False)
        # First make sure the knife is in "Clear" position
        utils.log_info('KNIFE', 'Moving to "Clear" position.')
        QApplication.processEvents()
        self.microtome.clear_knife()
        if self.microtome.error_state != Error.none:
            utils.log_error('KNIFE', 'Error moving to "Clear" position.')
            self.microtome.reset_error_state()
            self.pushButton_startTest.setText('Start')
            self.pushButton_startTest.setEnabled(True)
            QMessageBox.warning(self, 'Error',
                                'Warning: Move to "Clear" position failed. '
                                'Try to move to "Clear" position manually.',
                                QMessageBox.Ok)
        else:
            self.start_z = self.microtome.get_stage_z()
            if self.start_z is not None:
                utils.log_info('CTRL', 'Motor test started.')
                self.pushButton_startTest.setText('Busy')
                self.pushButton_abortTest.setEnabled(True)
                self.buttonBox.setEnabled(False)
                self.checkBox_XYonly.setEnabled(False)
                self.spinBox_duration.setEnabled(False)
                self.progressBar.setValue(0)
                utils.run_log_thread(self.random_walk_thread)
            else:
                self.microtome.reset_error_state()
                self.pushButton_startTest.setText('Start')
                self.pushButton_startTest.setEnabled(True)
                QMessageBox.warning(self, 'Error',
                    'Could not read current z stage position',
                    QMessageBox.Ok)

    def abort_random_walk(self):
        self.aborted = True
        self.test_in_progress = False

    def test_finished(self):
        utils.log_info('CTRL', 'Motor test finished.')
        utils.log_info('STAGE', 'Moving back to starting Z position.')
        # Safe mode must be set to false because diff likely > 200 nm
        self.microtome.move_stage_to_z(self.start_z, safe_mode=False)
        if self.microtome.error_state != Error.none:
            self.microtome.reset_error_state()
            QMessageBox.warning(
                self, 'Error',
                'Error moving stage back to starting position. Please '
                'check the current z coordinate before (re)starting a stack.',
                QMessageBox.Ok)
        if self.aborted:
            QMessageBox.information(
                self, 'Aborted',
                'Motor test was aborted by user.'
                + '\nPlease make sure that the z coordinate is back at '
                'starting position ' + str(self.start_z) + '.',
                QMessageBox.Ok)
        else:
            QMessageBox.information(
                self, 'Test complete',
                'Motor test complete.\nA total of '
                + str(self.number_moves) + ' moves were performed.\n'
                'Number of X motor errors: ' + str(self.number_errors_x)
                + '; Number of Y motor errors: ' + str(self.number_errors_y)
                + '; Number of Z motor errors: ' + str(self.number_errors_z)
                + '\nPlease make sure that the Z coordinate is back at '
                'starting position ' + str(self.start_z) + '.',
                QMessageBox.Ok)
        self.pushButton_startTest.setText('Start')
        self.pushButton_startTest.setEnabled(True)
        self.pushButton_abortTest.setEnabled(False)
        self.checkBox_XYonly.setEnabled(True)
        self.buttonBox.setEnabled(True)
        self.spinBox_duration.setEnabled(True)
        self.test_in_progress = False

    def random_walk_thread(self):
        self.test_in_progress = True
        self.duration = self.spinBox_duration.value()
        self.use_z_moves = not self.checkBox_XYonly.isChecked()
        self.start_time = time()
        self.progress_trigger.signal.emit()
        self.number_moves = 0
        self.number_errors_x = 0
        self.number_errors_y = 0
        self.number_errors_z = 0
        current_x, current_y = 0, 0
        current_z = self.start_z
        timestamp = str(datetime.datetime.now())
        timestamp = timestamp[:19].translate({ord(c): None for c in ' :-.'})
        # Open log file
        logfile = open(os.path.join(self.acq.base_dir,
                       'motor_test_log_' + timestamp + '.txt'),
                       'w', buffering=1)
        if not self.use_z_moves:
            logfile.write('Z motor will not be used during this test.\n\n')
        while self.test_in_progress:
            # Start 'random' walk
            if self.number_moves % 36 == 0:
                dist = 400  # longer move every 36th move
            else:
                dist = 80
            current_x += (random() - 0.5) * dist
            current_y += (random() - 0.5) * dist
            if self.use_z_moves:
                if self.number_moves % 6 == 0:
                    current_z += (random() - 0.5) * 0.2
                else:
                    current_z += 0.025
                if current_z < 1:
                    # At Z below 1 micron, Z motor appears imprecise in general
                    current_z = 1
            # If end of permissable range is reached, go back to starting point
            if (current_x < self.microtome.stage_limits[0]
                or current_x > self.microtome.stage_limits[1]
                or current_y < self.microtome.stage_limits[2]
                or current_y > self.microtome.stage_limits[3]
                or current_z > 600):
                current_x, current_y = 0, 0
                current_z = self.start_z
            logfile.write('Move to: {0:.3f}, '.format(current_x)
                          + '{0:.3f}, '.format(current_y)
                          + '{0:.3f}'.format(current_z) + '\n')
            self.microtome.move_stage_to_xy((current_x, current_y))
            self.number_moves += 2
            if self.microtome.error_state != Error.none:
                mismatch_x = self.microtome.last_known_x - current_x
                mismatch_y = self.microtome.last_known_y - current_y
                logfile.write('ERROR DURING XY MOVE: '
                              + self.microtome.error_info
                              + '; mismatch X: '
                              + '{0:.3f}'.format(mismatch_x)
                              + ', mismatch Y:'
                              + '{0:.3f}'.format(mismatch_y)
                              + '\n')
                self.microtome.reset_error_state()
                if abs(mismatch_x) > self.microtome.xy_tolerance:
                    self.number_errors_x += 1
                if abs(mismatch_y) > self.microtome.xy_tolerance:
                    self.number_errors_y += 1
            else:
                logfile.write('OK (XY)\n')

            if self.use_z_moves:
                self.microtome.move_stage_to_z(current_z, safe_mode=False)
                self.number_moves += 1
                if self.microtome.error_state != Error.none:
                    self.number_errors_z += 1
                    logfile.write('ERROR DURING Z MOVE: '
                                  + self.microtome.error_info
                                  + '; last known Z: '
                                  + str(self.microtome.last_known_z)
                                  + '\n')
                    self.microtome.reset_error_state()
                else:
                    logfile.write('OK (Z)\n')
            sleep(1)
            self.progress_trigger.signal.emit()
        logfile.write('\nNUMBER OF MOVES: ' + str(self.number_moves))
        logfile.write('\nNUMBER OF X ERRORS: ' + str(self.number_errors_x))
        logfile.write('\nNUMBER OF Y ERRORS: ' + str(self.number_errors_y))
        if self.use_z_moves:
            logfile.write('\nNUMBER OF Z ERRORS: ' + str(self.number_errors_z))
        logfile.close()
        # Signal that thread is done
        self.finish_trigger.signal.emit()

    def abort_test(self):
        self.aborted = True
        self.pushButton_abortTest.setEnabled(False)

    def closeEvent(self, event):
        if not self.test_in_progress:
            event.accept()
        else:
            event.ignore()

    def accept(self):
        if not self.approach_in_progress:
            super().accept()

# ------------------------------------------------------------------------------

class SendCommandDlg(QDialog):
    """Send a command to DM (for testing purposes)."""

    def __init__(self, microtome):
        super().__init__()
        self.microtome = microtome
        loadUi('..\\gui\\send_dm_command_dlg.ui', self)
        self.setWindowModality(Qt.ApplicationModal)
        self.setWindowIcon(QIcon('..\\img\\icon_16px.ico'))
        self.setFixedSize(self.size())
        self.show()
        self.pushButton_sendCommand.clicked.connect(self.send_command)
        self.pushButton_checkResponse.clicked.connect(self.check_response)
        self.comboBox_command.addItems(
            ['Handshake',
             'MicrotomeStage_Cut',
             'MicrotomeStage_Retract',
             'MicrotomeStage_Clear',
             'MicrotomeStage_Near',
             'MicrotomeStage_FullCut',
             'MicrotomeStage_FullApproachCut',
             'MicrotomeStage_GetPositionX',
             'MicrotomeStage_GetPositionY',
             'MicrotomeStage_GetPositionXY',
             'MicrotomeStage_GetPositionZ',
             'MicrotomeStage_SetPositionX',
             'MicrotomeStage_SetPositionY',
             'MicrotomeStage_SetPositionXY',
             'MicrotomeStage_SetPositionXY_Confirm',
             'MicrotomeStage_SetPositionZ',
             'MicrotomeStage_SetPositionZ_Confirm',
             'SetMotorSpeedXY',
             'MeasureMotorSpeedXY',
             'StopScript'])
        self.comboBox_command.setEditable(True)

    def send_command(self):
        """Read the command string and the two parameters from the GUI elements
        and send them to DigitalMicrograph.
        """
        cmd = self.comboBox_command.currentText()
        param1 = self.doubleSpinBox_param1.value()
        param2 = self.doubleSpinBox_param2.value()

        # For some commands, ask for confirmation (for safety reasons)
        if cmd in ['MicrotomeStage_Cut', 'MicrotomeStage_Near',
                   'MicrotomeStage_FullCut', 'MicrotomeStage_FullApproachCut',
                   'MicrotomeStage_SetPositionZ',
                   'MicrotomeStage_SetPositionZ_Confirm', 'SetMotorSpeedXY']:
            user_reply = QMessageBox.question(
                self, 'Send command to DM',
                    f'Please confirm that you want to send the command {cmd} '
                    f'to the DigitalMicrograph script.',
                    QMessageBox.Ok | QMessageBox.Cancel)
            if user_reply == QMessageBox.Cancel:
                return

        # Clear output text field
        self.plainTextEdit_scriptResponse.setPlainText('')
        if (cmd.startswith('MicrotomeStage_SetPosition') or
                cmd.startswith('SetMotorSpeed')):
            self.microtome._send_dm_command(cmd, [param1, param2])
        else:
            self.microtome._send_dm_command(cmd)
        sleep(0.5)

    def check_response(self):
        """Read the output file DMcom.out and display its contents. Check for
        the existence of the other signal files.
        """
        if os.path.isfile(self.microtome.OUTPUT_FILE):
            return_values = self.microtome._read_dm_return_values()
        else:
            return_values = 'No output file generated'
        script_response = 'DMcom.out: ' + str(return_values) + '\n'
        # Check files
        if os.path.isfile(self.microtome.ACK_FILE):
            script_response += (
                'Command execution confirmed: '
                + self.microtome.ACK_FILE + '\n')
        if os.path.isfile(self.microtome.ACK_CUT_FILE):
            script_response += (
                'Cut execution confirmed: '
                + self.microtome.ACK_CUT_FILE + '\n')
        if os.path.isfile(self.microtome.WARNING_FILE):
            script_response += (
                'Warning: ' + self.microtome.WARNING_FILE + '\n')
        if os.path.isfile(self.microtome.ERROR_FILE):
            script_response += (
                'Error: ' + self.microtome.ERROR_FILE + '\n')
        # Error state
        script_response += (f'Error state: {self.microtome.error_state} '
                            f'{self.microtome.error_info}')
        # Display in GUI
        self.plainTextEdit_scriptResponse.setPlainText(script_response)
        self.microtome.reset_error_state()

# ------------------------------------------------------------------------------

class AboutBox(QDialog):
    """Show the About dialog box with info about SBEMimage and the current
    version and release date.
    """

    def __init__(self, VERSION):
        super().__init__()
        loadUi('..\\gui\\about_box.ui', self)
        self.setWindowModality(Qt.ApplicationModal)
        self.setWindowIcon(QIcon('..\\img\\icon_16px.ico'))
        if 'dev' in VERSION.lower():
            self.label_version.setText(f'DEVELOPMENT VERSION ({VERSION})')
        else:
            self.label_version.setText('Version ' + VERSION)
        self.labelIcon.setPixmap(QPixmap('..\\img\\logo.png'))
        # Enable links to readthedocs and GitHub
        self.label_readthedocs.setText('<a href="https://sbemimage.readthedocs.io">'
                                       'https://sbemimage.readthedocs.io</a>')
        self.label_readthedocs.setOpenExternalLinks(True)
        self.label_github.setText('<a href="https://github.com/SBEMimage">'
                                  'https://github.com/SBEMimage</a>')
        self.label_github.setOpenExternalLinks(True)
        self.setFixedSize(self.size())
        self.show()<|MERGE_RESOLUTION|>--- conflicted
+++ resolved
@@ -1947,17 +1947,14 @@
             self.spinBox_acqInterval.value())
         self.gm[self.current_grid].acq_interval_offset = (
             self.spinBox_acqIntervalOffset.value())
-<<<<<<< HEAD
-            
+
         # TG
         self.gm[self.current_grid].global_stig_x = (
             self.doubleSpinBox_globalStigX.value())  
         self.gm[self.current_grid].global_stig_y = (
-            self.doubleSpinBox_globalStigY.value()) 
-            
+            self.doubleSpinBox_globalStigY.value())            
         ###
-=======
->>>>>>> 0eea9375
+
         # Finally, recalculate tile positions
         self.gm[self.current_grid].update_tile_positions()
         self.gm[self.current_grid].auto_update_tile_positions = True
@@ -3344,7 +3341,6 @@
                 f'{utils.format_wd_stig(*self.new_wd_stig)}',
                 QMessageBox.Ok)
             utils.log_info('SEM', self.af_msg)
-<<<<<<< HEAD
             self.accept()
 
 
@@ -3372,35 +3368,6 @@
             utils.log_info('SEM ', 'The probe convergence angle is ' + str(msg))
             self.accept()
 
-=======
-            self.accept()
-
-
-    def calibrate_af(self):
-        method = self.comboBox_method.currentIndex()
-        if method == 0 :
-            QMessageBox.information(
-                self, 'SmartSEM AF',
-                'calibration not available',
-                QMessageBox.Ok)
-        elif method ==1:
-            self.pushButton_calibrate.setText('Busy... please wait')
-            self.pushButton_calibrate.setEnabled(False)
-            self.busy = True
-            QMessageBox.question(
-                self, 'Defocus calibration.','Defocus calibration \n Please make sure the SEM is well focused. \n Click OK to proceed.',
-                QMessageBox.Ok)
-            msg = self.autofocus.calibrate_mapfost_af(calib_mode="defocus")
-
-            user_reply = QMessageBox.question(
-                self, 'Defocus calibration','Probe convergence angle is ' + str(msg) + "\n" + "Please update the ini file." + "\n" +
-                                            "Click Ok to proceed with Astig calibration"
-                , QMessageBox.Ok| QMessageBox.Cancel)
-
-            utils.log_info('SEM ', 'The probe convergence angle is ' + str(msg))
-            self.accept()
-
->>>>>>> 0eea9375
             if user_reply == QMessageBox.Ok:
                 user_reply = QMessageBox.question(
                     self, 'Astig calibration.',' Astig Calibration \n Please make sure the SEM is well focused. \n Click OK to proceed.',
