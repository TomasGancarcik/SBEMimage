--- conflicted
+++ resolved
@@ -20,14 +20,8 @@
 CFG_NUMBER_KEYS_CORE = 194
 
 CFG_NUMBER_SECTIONS_MAGC = 1 # magc
-<<<<<<< HEAD
-CFG_NUMBER_KEYS_MAGC = 9 # [sys]:magc_mode,
-                    # [magc]:sections_path, ROI_mode, 
-                    # source_sections,selected_sections,
-=======
 CFG_NUMBER_KEYS_MAGC = 7 # [sys]:magc_mode,
                     # [magc]:source_sections,selected_sections,
->>>>>>> 5c6887da
                     # checked_sections, wafer_calibrated,
                     # landmarks, wafer_transform,
 
