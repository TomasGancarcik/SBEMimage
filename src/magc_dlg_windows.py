# -*- coding: utf-8 -*-

# ==============================================================================
#   SBEMimage, ver. 2.0
#   Acquisition control software for serial block-face electron microscopy
#   (c) 2018-2020 Friedrich Miescher Institute for Biomedical Research, Basel.
#   This software is licensed under the terms of the MIT License.
#   See LICENSE.txt in the project root folder.
# ==============================================================================

"""This module contains several MagC dialogs."""

import os
import re
import string
import threading
import datetime
import glob
import json
import validators
import csv
import requests
import shutil
import yaml

from random import random
from time import sleep, time
from queue import Queue
from PIL import Image
from skimage.io import imread
from skimage.feature import register_translation
import numpy as np
from imreg_dft import translation
from zipfile import ZipFile

from viewport_dlg_windows import ImportImageDlg

from imported_img import ImportedImages

from PyQt5.uic import loadUi
from PyQt5.QtCore import Qt, QObject, QSize, pyqtSignal
from PyQt5.QtGui import QPixmap, QIcon, QPalette, QColor, QFont, \
    QStandardItem, QStandardItemModel
from PyQt5.QtWidgets import QApplication, QDialog, QMessageBox, \
    QFileDialog, QLineEdit, QDialogButtonBox, QHeaderView, QPushButton

import utils
import acq_func

GRAY = QColor(Qt.lightGray)
GREEN = QColor(Qt.green)
YELLOW = QColor(Qt.yellow)

class ImportMagCDlg(QDialog):
    """Import MagC metadata."""

    def __init__(self, config, grid_manager, coordinate_system, stage,
            sem, ovm, viewport, gui_items, trigger, queue):
        super().__init__()
        self.cfg = config
        self.gm = grid_manager
        self.cs = coordinate_system
        self.stage = stage
        self.sem = sem
        self.ovm = ovm
        self.viewport = viewport
        self.gui_items = gui_items
        self.trigger = trigger
        self.queue = queue

        self.target_dir = os.path.join(
            self.cfg['acq']['base_dir'], 'overviews', 'imported')
        loadUi(os.path.join('..', 'gui', 'import_magc_metadata_dlg.ui'), self)
        self.setWindowModality(Qt.ApplicationModal)
        self.setWindowIcon(QIcon(os.path.join('..', 'img', 'icon_16px.ico')))
        self.pushButton_selectFile.clicked.connect(self.select_file)
        self.pushButton_selectFile.setIcon(
            QIcon(os.path.join('..','img','selectdir.png')))
        self.pushButton_selectFile.setIcon(
            QIcon(os.path.join('..', 'img', 'selectdir.png')))
        self.pushButton_selectFile.setIconSize(QSize(16, 16))
        self.setFixedSize(self.size())
        self.pushButton_import.accepted.connect(self.import_metadata)
        self.pushButton_import.rejected.connect(self.accept)
        store_res_list = [
            '%d × %d' % (res[0], res[1]) for res in self.sem.STORE_RES]
        self.comboBox_frameSize.addItems(store_res_list)
        self.comboBox_frameSize.setCurrentIndex(5)
        self.show()

    def _add_to_main_log(self, msg):
        """Add entry to the log in the main window"""
        msg = utils.format_log_entry(msg)
        # Send entry to main window via queue and trigger:
        self.queue.put(msg)
        self.trigger.s.emit()

    def import_metadata(self):
        # read sections from MagC yaml
        magc_file_path = os.path.normpath(
            self.lineEdit_fileName.text())
        if not os.path.isfile(magc_file_path):
            self._add_to_main_log('MagC file not found')
            self.accept()
            return

        self.gm.magc_sections_path = magc_file_path
        with open(magc_file_path, 'r') as f:
            sectionsYAML = yaml.full_load(f)
        sections, landmarks = (
            utils.sectionsYAML_to_sections_landmarks(
                sectionsYAML))

        if 'sourceROIsUpdatedFromSBEMimage' in sectionsYAML:
            result = QMessageBox.question(
                self, 'Section import',
                'Use section locations that have been previously updated '
                'in SBEMimage?',
                QMessageBox.Yes| QMessageBox.No)
            if result == QMessageBox.Yes:
                for sectionId, sectionXYA in \
                    sectionsYAML['sourceROIsUpdatedFromSBEMimage'].items():
                    sections[int(sectionId)] = {
                    'center': [float(a) for a in sectionXYA[:2]],
                    'angle': float( (-sectionXYA[2] + 90) % 360)}
                self.acq.magc_roi_mode = False

        n_sections = len(
            [k for k in sections.keys()
            if str(k).isdigit()])
        self._add_to_main_log(
            str(n_sections)
            + ' MagC sections have been loaded.')
        #--------------------------------------
        # import wafer overview if file present
<<<<<<< HEAD

        dir_sections = os.path.dirname(magc_file_path)
        im_names = [im_name for im_name in os.listdir(dir_sections)
            if ('wafer' in im_name)
                and (os.path.splitext(im_name)[1] in ['.tif', '.png'])]
        if im_names == []:
            self._add_to_main_log('No wafer picture was found. Insert it manually.')
        elif len(im_names) == 1:
            im_path = os.path.normpath(
                os.path.join(dir_sections, im_names[0]))

            selection_success = True
            selected_filename = os.path.basename(im_path)
            timestamp = str(datetime.datetime.now())
            # Remove some characters from timestamp to get valid file name:
            timestamp = timestamp[:19].translate(
                {ord(c): None for c in ' :-.'})
            target_path = os.path.join(self.target_dir,
                           os.path.splitext(selected_filename)[0] +
                           '_' + timestamp + '.png')
            if os.path.isfile(im_path):
                # Copy file to data folder as png:
                try:
                    imported_img = Image.open(im_path)
                    imported_img.save(target_path)
                except Exception as e:
                    QMessageBox.warning(
                        self, 'Error',
                        'Could not load image file.' + str(e),
                         QMessageBox.Ok)
                    selection_success = False

                if selection_success:
                    new_img_number = self.imported.number_imported
                    self.imported.add_image()
                    width, height = imported_img.size
                    self.imported[new_img_number].image_src = target_path
                    self.imported[new_img_number].description = selected_filename
                    self.imported[new_img_number] = [width, height]
                    self.imported[new_img_number].pixel_size = 1000
                    self.imported[new_img_number].centre_sx_sy = [width//2, height//2]
                    self.viewport.mv_draw()

            else:
                QMessageBox.warning(self, 'Error',
                                    'Specified file not found.',
                                    QMessageBox.Ok)
                selection_success = False
        else:
=======
        dialog = ImportImageDlg(
            ImportedImages(self.cfg),
            os.path.join(self.cfg['acq']['base_dir'], 'imported'))
        dialog.doubleSpinBox_pixelSize.setEnabled(False)
        dialog.doubleSpinBox_posX.setEnabled(False)
        dialog.doubleSpinBox_posY.setEnabled(False)
        dialog.spinBox_rotation.setEnabled(False)

        # pre-filling the dialog if wafer image present 
        # and no ambiguity in choosing the file
        magc_file_folder = os.path.dirname(magc_file_path)
        im_names = [im_name for im_name in os.listdir(magc_file_folder)
            if ('wafer' in im_name)
                and (os.path.splitext(im_name)[1] in ['.tif', '.png'])]
        if len(im_names) == 0:
            self._add_to_main_log('''No wafer picture was found. 
                Select the wafer image manually.''')
        elif len(im_names) > 1:
>>>>>>> 9bab9625
            self._add_to_main_log(
                'There is more than one image available in the folder '
                'containing the .magc section description file.'
                'Select the wafer image manually')
        elif len(im_names) == 1:
            im_path = os.path.normpath(
                os.path.join(magc_file_folder, im_names[0]))
        
            dialog.lineEdit_fileName.setText(im_path)
            dialog.lineEdit_name.setText(
                os.path.splitext(
                    os.path.basename(im_path))[0])
        
        if dialog.exec_():
            self._add_to_main_log('debug_executed')
            print('debug_importImg')
                
            # # # selection_success = True
            # # # selected_filename = os.path.basename(im_path)
            # # # timestamp = str(datetime.datetime.now())
            # # # # Remove some characters from timestamp to get valid file name:
            # # # timestamp = timestamp[:19].translate(
                # # # {ord(c): None for c in ' :-.'})
            # # # target_path = os.path.join(self.target_dir,
                           # # # os.path.splitext(selected_filename)[0] +
                           # # # '_' + timestamp + '.png')
            # # # if os.path.isfile(im_path):
                # # # # Copy file to data folder as png:
                # # # try:
                    # # # imported_img = Image.open(im_path)
                    # # # imported_img.save(target_path)
                # # # except Exception as e:
                    # # # QMessageBox.warning(
                        # # # self, 'Error',
                        # # # 'Could not load image file.' + str(e),
                         # # # QMessageBox.Ok)
                    # # # selection_success = False

                # # # if selection_success:
                    # # # new_img_number = self.ovm.get_number_imported()
                    # # # self.ovm.add_imported_img()
                    # # # width, height = imported_img.size
                    # # # self.ovm.set_imported_img_file(
                        # # # new_img_number, target_path)
                    # # # self.ovm.set_imported_img_name(new_img_number,
                                                   # # # selected_filename)
                    # # # self.ovm.set_imported_img_size_px_py(
                        # # # new_img_number, width, height)
                    # # # self.ovm.set_imported_img_pixel_size(
                        # # # new_img_number, 1000)
                    # # # self.cs.set_imported_img_centre_s(
                        # # # new_img_number,
                        # # # [width//2, height//2])

                    # # # self.viewport.mv_load_last_imported_image()
                    # # # self.viewport.mv_draw()

            # # # else:
                # # # QMessageBox.warning(self, 'Error',
                                    # # # 'Specified file not found.',
                                    # # # QMessageBox.Ok)
                # # # selection_success = False
        #--------------------------------------

        #---------------------------------------
        # populate the grids and the sectionList
        frame_size_selector = self.comboBox_frameSize.currentIndex()
        pixel_size = self.doubleSpinBox_pixelSize.value()
        tile_overlap = self.doubleSpinBox_tileOverlap.value()

        sectionListView = self.gui_items['sectionList']
        sectionListModel = sectionListView.model()

        sectionListModel.clear()
        sectionListModel.setHorizontalHeaderItem(
            0, QStandardItem('Section'))
        sectionListModel.setHorizontalHeaderItem(
            1, QStandardItem('State'))
        header = sectionListView.horizontalHeader()
        for i in range(2):
            header.setSectionResizeMode(i, QHeaderView.ResizeToContents)
        header.setStretchLastSection(True)

<<<<<<< HEAD
        self.gm.delete_all_grid_above_index(0)
        for section in range(n_sections):
            self.gm.add_new_grid()
        for idx, section in sections.items():
            if str(idx).isdigit(): # to exclude tissueROI and landmarks
                self.gm[idx].size = [self.spinBox_rows.value(),
                                     self.spinBox_cols.value()]
                self.gm[idx].frame_size_selector = tile_size_selector
                self.gm[idx].pixel_size = pixel_size
                self.gm[idx].overlap = tile_overlap
                self.gm[idx].activate_all_tiles()
                self.gm[idx].rotation = (180 - float(section['angle'])) % 360
                self.gm[idx].centre_sx_sy = list(map(float, section['center']))
                self.gm[idx].update_tile_positions()
=======
        self.gm.delete_all_grids_above_index(0)
        for section in range(n_sections-1):
            self.gm.add_new_grid()
        for idx, section in sections.items():
            if str(idx).isdigit(): # to exclude tissueROI and landmarks
                self.gm[idx].size = (
                    self.spinBox_rows.value(),
                    self.spinBox_cols.value())
                self.gm[idx].frame_size_selector = frame_size_selector
                self.gm[idx].pixel_size = pixel_size
                self.gm[idx].overlap = tile_overlap
                # # # self.gm.select_all_tiles(idx)
                self.gm[idx].rotation = (
                    (180-float(section['angle'])) % 360)
                # self.gm.set_grid_centre_s(
                    # idx, list(map(float, section['center'])))
                # self.gm.calculate_grid_map(grid_number=idx)
>>>>>>> 9bab9625

                # populate the sectionList
                item1 = QStandardItem(str(idx))
                item1.setCheckable(True)
                item2 = QStandardItem('')
                item2.setBackground(GRAY)
                item2.setCheckable(False)
                item2.setSelectable(False)
                sectionListModel.appendRow([item1, item2])
                sectionListView.setRowHeight(idx, 40)
        #---------------------------------------

        #---------------------------------------
        # Update config with MagC items
        self.gm.magc_sections = sections
        self.gm.magc_selected_sections = []
        self.gm.magc_checked_sections = []
        self.gm.magc_landmarks = landmarks
        # xxx does importing a new magc file always require
        # a wafer_calibration ?
<<<<<<< HEAD
=======
        self.queue.put('SAVE CFG')
        self.trigger.s.emit()
>>>>>>> 9bab9625
        # ---------------------------------------

        # enable wafer configuration button
        self.queue.put('MAGC ENABLE CALIBRATION')
        self.trigger.s.emit()
        self.queue.put('MAGC WAFER NOT CALIBRATED')
        self.trigger.s.emit()

        self.accept()

    def select_file(self):
        # # start_path = 'C:\\'
        # # selected_file = str(QFileDialog.getOpenFileName(
                # # self, 'Select MagC metadata file',
                # # start_path,
                # # 'MagC files (*.magc)'
                # # )[0])
        selected_file = os.path.join(
            '..', 'magc', 'example', 'magc_433_sections.magc')
        if len(selected_file) > 0:
            selected_file = os.path.normpath(selected_file)
            self.lineEdit_fileName.setText(selected_file)

    def accept(self):
        super(ImportMagCDlg, self).accept()

#------------------------------------------------------------------------------

class ImportWaferImageDlg(QDialog):
    """Import a wafer image into the viewport for MagC."""

    def __init__(self, ovm, cs, target_dir):
        self.ovm = ovm
        self.cs = cs
        self.target_dir = target_dir
        super().__init__()
        loadUi(os.path.join('..','gui','import_wafer_image_dlg.ui'), self)
        self.setWindowModality(Qt.ApplicationModal)
        self.setWindowIcon(QIcon(os.path.join('..','img','icon_16px.ico')))
        self.setFixedSize(self.size())
        self.show()
        self.pushButton_selectFile.clicked.connect(self.select_file)
        self.pushButton_selectFile.setIcon(
            QIcon(os.path.join('..','img','selectdir.png')))
        self.pushButton_selectFile.setIconSize(QSize(16, 16))

    def select_file(self):
        # Let user select image to be imported:
        start_path = os.getenv('SystemDrive')
        selected_file = str(QFileDialog.getOpenFileName(
                self, 'Select image',
                start_path,
                'Images (*.tif *.png *.bmp *.jpg)'
                )[0])
        if len(selected_file) > 0:
            selected_file = os.path.normpath(selected_file)
            self.lineEdit_fileName.setText(selected_file)

    def accept(self):
        selection_success = True
        selected_path = os.path.normpath(self.lineEdit_fileName.text())
        selected_filename = os.path.basename(selected_path)
        timestamp = str(datetime.datetime.now())
        # Remove some characters from timestamp to get valid file name:
        timestamp = timestamp[:19].translate({ord(c): None for c in ' :-.'})
        target_path = os.path.join(self.target_dir,
                       os.path.splitext(selected_filename)[0] +
                       '_' + timestamp + '.png')
        if os.path.isfile(selected_path):
            # Copy file to data folder as png:
            try:
                imported_img = Image.open(selected_path)
                imported_img.save(target_path)
            except Exception as e:
                QMessageBox.warning(
                    self, 'Error',
                    'Could not load image file.' + str(e),
                     QMessageBox.Ok)
                selection_success = False

            if selection_success:
                new_img_number = self.ovm.get_number_imported()
                self.ovm.add_imported_img()
                width, height = imported_img.size
                self.ovm.set_imported_img_file(
                    new_img_number, target_path)
                self.ovm.set_imported_img_name(new_img_number,
                                               selected_filename)
                self.ovm.set_imported_img_size_px_py(
                    new_img_number, width, height)
                self.ovm.set_imported_img_pixel_size(
                    new_img_number, 1000)
                self.cs.set_imported_img_centre_s(
                    new_img_number,
                    [width//2, height//2])
        else:
            QMessageBox.warning(self, 'Error',
                                'Specified file not found.',
                                QMessageBox.Ok)
            selection_success = False

        if selection_success:
            super().accept()

#------------------------------------------------------------------------------

class WaferCalibrationDlg(QDialog):
    """Wafer calibration."""

    def __init__(self, config, stage, ovm, cs, gm, viewport, queue, trigger):
        super().__init__()
        self.cfg = config
        self.stage = stage
        self.ovm = ovm
        self.cs = cs
        self.gm = gm
        self.viewport = viewport
        self.trigger = trigger
        self.queue = queue
        loadUi(os.path.join('..', 'gui', 'wafer_calibration_dlg.ui'), self)
        self.setWindowModality(Qt.ApplicationModal)
        self.setWindowIcon(QIcon(os.path.join('..', 'img', 'icon_16px.ico')))
        self.setFixedSize(self.size())
        self.lTable = self.tableView_magc_landmarkTable
        self.initLandmarkList()
        self.pushButton_cancel.clicked.connect(self.accept)
        self.pushButton_validateCalibration.clicked.connect(
            self.validate_calibration)
        self.show()

    def _add_to_main_log(self, msg):
        """Add entry to the log in the main window"""
        msg = utils.format_log_entry(msg)
        # Send entry to main window via queue and trigger:
        self.queue.put(msg)
        self.trigger.s.emit()

    def initLandmarkList(self):

        # initialize the landmarkTableModel (QTableView)
        landmarkModel = QStandardItemModel(0, 0)
        landmarkModel.setHorizontalHeaderItem(0, QStandardItem(''))
        landmarkModel.setHorizontalHeaderItem(1, QStandardItem('Source x'))
        landmarkModel.setHorizontalHeaderItem(2, QStandardItem('Source y'))
        landmarkModel.setHorizontalHeaderItem(3, QStandardItem('Target x'))
        landmarkModel.setHorizontalHeaderItem(4, QStandardItem('Target y'))
        landmarkModel.setHorizontalHeaderItem(5, QStandardItem('Set'))
        landmarkModel.setHorizontalHeaderItem(6, QStandardItem('Move'))
        landmarkModel.setHorizontalHeaderItem(7, QStandardItem('Clear'))
        self.lTable.setModel(landmarkModel)

        header = self.lTable.horizontalHeader()
        for i in range(8):
            if i not in [3,4]: # fixed width for target columns
                header.setSectionResizeMode(i, QHeaderView.ResizeToContents)

        self.lTable.setColumnWidth(3, 70)
        self.lTable.setColumnWidth(4, 70)
        self.lTable.verticalHeader().setSectionResizeMode(
            QHeaderView.ResizeToContents)

        landmarkModel = self.lTable.model()
        landmarks = json.loads(self.cfg['magc']['landmarks'])
        for id, (key,sourceTarget) in enumerate(landmarks.items()):
            item0 = QStandardItem(str(key))

            item1 = QStandardItem(str(sourceTarget['source'][0]))

            item2 = QStandardItem(str(sourceTarget['source'][1]))

            item5 = QPushButton('Set')
            item5.setFixedSize(QSize(50, 40))
            item5.clicked.connect(self.set_landmark(id))

            item6 = QPushButton('Go to')
            item6.setFixedSize(QSize(60, 40))
            item6.clicked.connect(self.goto_landmark(id))

            if self.cfg['sys']['simulation_mode'] == 'True':
                item5.setEnabled(False)
                item6.setEnabled(False)

            item7 = QPushButton('Clear')
            item7.setFixedSize(QSize(60, 40))
            item7.clicked.connect(self.clear_landmark(id))

            if 'target' in sourceTarget:
                item0.setBackground(GREEN)

                item3 = QStandardItem(str(sourceTarget['target'][0]))
                item3.setBackground(GREEN)

                item4 = QStandardItem(str(sourceTarget['target'][1]))
                item4.setBackground(GREEN)
            else:
                item0.setBackground(GRAY)

                item3 = QStandardItem('')
                item3.setBackground(GRAY)

                item4 = QStandardItem('')
                item4.setBackground(GRAY)

                item6.setEnabled(False)
                item7.setEnabled(False)

            item3.setCheckable(False)
            item4.setCheckable(False)

            landmarkModel.appendRow([item0, item1, item2, item3, item4])
            self.lTable.setIndexWidget(landmarkModel.index(id, 5), item5)
            self.lTable.setIndexWidget(landmarkModel.index(id, 6), item6)
            self.lTable.setIndexWidget(landmarkModel.index(id, 7), item7)

    def clear_landmark(self, row):
        def callback_clear_landmark():
            landmarks = json.loads(self.cfg['magc']['landmarks'])
            landmarkModel = self.lTable.model()

            item3 = self.lTable.model().item(row, 3)
            item3.setData('', Qt.DisplayRole)
            item3.setBackground(GRAY)

            item4 = self.lTable.model().item(row, 4)
            item4.setData('', Qt.DisplayRole)
            item4.setBackground(GRAY)

            del landmarks[str(row)]['target']

            # update table
            item0 = self.lTable.model().item(row, 0)
            item0.setBackground(GRAY)

            item6 = self.lTable.indexWidget(landmarkModel.index(row, 6))
            item6.setEnabled(False)

            item7 = self.lTable.indexWidget(landmarkModel.index(row, 7))
            item7.setEnabled(False)

            # update cfg
            self.cfg['magc']['landmarks'] = json.dumps(landmarks)

        return callback_clear_landmark

    def set_landmark(self, row):
        def callback_set_landmark():
            landmarks = json.loads(self.cfg['magc']['landmarks'])
            x,y = self.stage.get_xy()
            print('xlandmark, ylandmark', x, y)
            landmarkModel = self.lTable.model()

            # update table
            item0 = self.lTable.model().item(row, 0)
            item0.setBackground(GREEN)

            item3 = self.lTable.model().item(row, 3)
            item3.setData(str(x), Qt.DisplayRole)
            item3.setBackground(GREEN)

            item4 = self.lTable.model().item(row, 4)
            item4.setData(str(y), Qt.DisplayRole)
            item4.setBackground(GREEN)

            item6 = self.lTable.indexWidget(landmarkModel.index(row, 6))
            item6.setEnabled(True)

            item7 = self.lTable.indexWidget(landmarkModel.index(row, 7))
            item7.setEnabled(True)

            # update landmarks
            landmarks[str(row)]['target'] = [x,y]

            # compute transform and update landmarks
            nLandmarks = len(landmarks)
            calibratedLandmarkIds = [
                int(id)
                for id,landmark
                in landmarks.items()
                # if 'target' in landmark]
                if self.lTable.model().item(int(id), 0).background().color()
                   == GREEN]
            noncalibratedLandmarkIds = (
                set(range(nLandmarks)) - set(calibratedLandmarkIds))
            print('calibratedLandmarkIds', calibratedLandmarkIds)


            if len(calibratedLandmarkIds) > 1: # at least 2 landmarks needed
                # calculating the wafer transform from source to target.
                # Using all possible landmarks available in the target
                # (minimum 2)

                x_landmarks_source = np.array([landmarks[str(i)]['source'][0]
                    for i in range(nLandmarks)])
                y_landmarks_source = np.array([landmarks[str(i)]['source'][1]
                    for i in range(nLandmarks)])

                # taking only the source landmarks for which there is a
                # corresponding target landmark
                x_landmarks_source_partial = np.array(
                    [landmarks[str(i)]['source'][0]
                     for i in calibratedLandmarkIds])
                y_landmarks_source_partial = np.array(
                    [landmarks[str(i)]['source'][1]
                     for i in calibratedLandmarkIds])

                x_landmarks_target_partial = np.array(
                    [landmarks[str(i)]['target'][0]
                     for i in calibratedLandmarkIds])
                y_landmarks_target_partial = np.array(
                    [landmarks[str(i)]['target'][1]
                     for i in calibratedLandmarkIds])

                waferTransform = utils.rigidT(
                    x_landmarks_source_partial, y_landmarks_source_partial,
                    x_landmarks_target_partial, y_landmarks_target_partial)[0]

                # compute all targetLandmarks
                x_target_updated_landmarks, y_target_updated_landmarks = (
                    utils.applyRigidT(
                        x_landmarks_source, y_landmarks_source, waferTransform))

                # x_target_updated_landmarks = -x_target_updated_landmarks
                # x axis flipping on Merlin

                # set the new target landmarks that were missing
                for noncalibratedLandmarkId in noncalibratedLandmarkIds:
                    x = x_target_updated_landmarks[noncalibratedLandmarkId]
                    y = y_target_updated_landmarks[noncalibratedLandmarkId]
                    landmarks[str(noncalibratedLandmarkId)]['target'] = [x,y]

                    item0 = self.lTable.model().item(noncalibratedLandmarkId, 0)
                    item0.setBackground(YELLOW)

                    item3 = self.lTable.model().item(noncalibratedLandmarkId, 3)
                    item3.setData(str(x), Qt.DisplayRole)
                    item3.setBackground(YELLOW)

                    item4 = self.lTable.model().item(noncalibratedLandmarkId, 4)
                    item4.setData(str(y), Qt.DisplayRole)
                    item4.setBackground(YELLOW)

                    item6 = self.lTable.indexWidget(landmarkModel.index(
                        noncalibratedLandmarkId, 6))
                    item6.setEnabled(True)

                    item7 = self.lTable.indexWidget(landmarkModel.index(
                        noncalibratedLandmarkId, 7))
                    item7.setEnabled(True)

            # update cfg
            self.cfg['magc']['landmarks'] = json.dumps(landmarks)

        return callback_set_landmark

    def goto_landmark(self, row):
        def callback_goto_landmark():
            item3 = self.lTable.model().item(row, 3)
            item4 = self.lTable.model().item(row, 4)
            x = float(self.lTable.model().data(item3.index()))
            y = float(self.lTable.model().data(item4.index()))

            print('Landmark: moving to', x, y)
            self.stage.move_to_xy([x,y])
            # xxx move viewport
            # self.cs.set_mv_centre_d(
            #     self.cs.get_grid_origin_d(grid_number=row))
            # self.viewport.mv_draw()
        return callback_goto_landmark

    def validate_calibration(self):
        # with open(self.cfg['magc']['sections_path'], 'r') as f:
            # sections = utils.sectionsYAML_to_sections_landmarks(
            # yaml.full_load(f))[0]
        sections = json.loads(self.cfg['magc']['sections'])
        landmarks = json.loads(self.cfg['magc']['landmarks'])

        nLandmarks = len(landmarks)
        calibratedLandmarkIds = [int(id)
            for id,landmark
            in landmarks.items()
            if self.lTable.model().item(int(id), 0).background().color()
                == GREEN]

        if len(calibratedLandmarkIds) != nLandmarks:
            self._add_to_main_log(
                'Cannot validate wafer calibration: all target landmarks '
                'must be validated.')

        else:
            x_landmarks_source = [landmarks[str(i)]['source'][0]
                for i in range(len(landmarks))]
            y_landmarks_source = [landmarks[str(i)]['source'][1]
                for i in range(len(landmarks))]

            x_landmarks_target = [landmarks[str(i)]['target'][0]
                for i in range(len(landmarks))]
            y_landmarks_target = [landmarks[str(i)]['target'][1]
                for i in range(len(landmarks))]

            print('x_landmarks_source, y_landmarks_source, x_landmarks_target, '
                  'y_landmarks_target', x_landmarks_source, y_landmarks_source,
                  x_landmarks_target, y_landmarks_target)

            waferTransform = utils.affineT(
                x_landmarks_source, y_landmarks_source,
                x_landmarks_target, y_landmarks_target)

            print('waferTransform', waferTransform)
            self.cfg['magc']['wafer_transform'] = json.dumps(
                waferTransform.tolist())

            # compute new grid locations
            # (always transform from reference source)
            nSections = len([k for k in sections.keys() if str(k).isdigit()])
            print('nSections', nSections)

            x_source = np.array(
                [sections[str(k)]['center'][0] for k in range(nSections)])
            y_source = np.array(
                [sections[str(k)]['center'][1] for k in range(nSections)])

            x_target, y_target = utils.applyAffineT(
                x_source, y_source, waferTransform)

            transformAngle = -utils.getAffineRotation(waferTransform)
            angles_target = [
                (180 - sections[str(k)]['angle'] + transformAngle) % 360
                for k in range(nSections)]

            # update grids
            print('self.gm.get_number_grids()', self.gm.get_number_grids())
            for grid_number in range(self.gm.get_number_grids()):
                self.gm.set_rotation(grid_number, angles_target[grid_number])
                self.gm.set_grid_centre_s(grid_number,
                    [x_target[grid_number], y_target[grid_number]])
                self.gm.calculate_grid_map(grid_number)

            self.viewport.mv_draw()

            # # # update wafer picture

            # # landmarks_source_v = [self.cs.convert_to_v([x,y])
                # # for (x,y) in
                # # zip(x_landmarks_source, y_landmarks_source)]
            # # landmarks_target_v = [self.cs.convert_to_v([x,y])
                # # for (x,y) in
                # # zip(x_landmarks_target, y_landmarks_target)]

            # # landmarks_source_v_x = [l[0] for l in landmarks_source_v]
            # # landmarks_source_v_y = [l[1] for l in landmarks_source_v]

            # # landmarks_target_v_x = [l[0] for l in landmarks_target_v]
            # # landmarks_target_v_y = [l[1] for l in landmarks_target_v]

            # # waferTransform_v = utils.rigidT(
                # # landmarks_source_v_x, landmarks_source_v_y,
                # # landmarks_target_v_x, landmarks_target_v_y)[0]

            imported_img_file_list = self.ovm.get_imported_img_file_list()
            wafer_img_number_list = [
                i for (i,f) in enumerate(imported_img_file_list)
                if 'wafer' in os.path.basename(f)]
            if len(wafer_img_number_list) != 1:
                print('There should be exactly one imported image with '
                      '"wafer" in its name')
            else:
                wafer_img_number = wafer_img_number_list[0]
                waferTransformAngle = -utils.getAffineRotation(waferTransform)
                waferTransformScaling = utils.getAffineScaling(waferTransform)
                im_center_source_s = self.cs.get_imported_img_centre_s(
                    wafer_img_number)
                im_center_target_s = utils.applyAffineT(
                    [im_center_source_s[0]],
                    [im_center_source_s[1]],
                    waferTransform)
                im_center_target_s = [float(a[0]) for a in im_center_target_s]

                # im_center_source_v = self.cs.convert_to_v(im_center_source_s)
                # im_center_target_v = utils.applyRigidT(
                    # [im_center_source_v[0]],
                    # [im_center_source_v[1]],
                    # waferTransform_v)

                self.ovm.set_imported_img_rotation(
                    wafer_img_number, waferTransformAngle % 360)
                self.ovm.set_imported_img_pixel_size(
                    wafer_img_number, 1000 * waferTransformScaling)
                # self.ovm.set_imported_img_size_px_py(self, img_number, px, py)
                self.cs.set_imported_img_centre_s(
                    wafer_img_number, im_center_target_s)

                # update drawn image
                self.viewport.mv_load_imported_image(wafer_img_number)
                self.viewport.mv_draw()

            # update cfg
            self.cfg['magc']['wafer_calibrated'] = 'True'
            self.cfg['magc']['landmarks'] = json.dumps(landmarks)

            # update flag
            self.queue.put('MAGC WAFER CALIBRATED')
            self.trigger.s.emit()

            self.accept()

    def accept(self):
        super().accept()<|MERGE_RESOLUTION|>--- conflicted
+++ resolved
@@ -133,7 +133,6 @@
             + ' MagC sections have been loaded.')
         #--------------------------------------
         # import wafer overview if file present
-<<<<<<< HEAD
 
         dir_sections = os.path.dirname(magc_file_path)
         im_names = [im_name for im_name in os.listdir(dir_sections)
@@ -182,8 +181,8 @@
                                     'Specified file not found.',
                                     QMessageBox.Ok)
                 selection_success = False
-        else:
-=======
+
+
         dialog = ImportImageDlg(
             ImportedImages(self.cfg),
             os.path.join(self.cfg['acq']['base_dir'], 'imported'))
@@ -192,17 +191,17 @@
         dialog.doubleSpinBox_posY.setEnabled(False)
         dialog.spinBox_rotation.setEnabled(False)
 
-        # pre-filling the dialog if wafer image present 
+        # pre-filling the dialog if wafer image present
         # and no ambiguity in choosing the file
         magc_file_folder = os.path.dirname(magc_file_path)
         im_names = [im_name for im_name in os.listdir(magc_file_folder)
             if ('wafer' in im_name)
                 and (os.path.splitext(im_name)[1] in ['.tif', '.png'])]
         if len(im_names) == 0:
-            self._add_to_main_log('''No wafer picture was found. 
+            self._add_to_main_log('''No wafer picture was found.
                 Select the wafer image manually.''')
         elif len(im_names) > 1:
->>>>>>> 9bab9625
+
             self._add_to_main_log(
                 'There is more than one image available in the folder '
                 'containing the .magc section description file.'
@@ -210,16 +209,16 @@
         elif len(im_names) == 1:
             im_path = os.path.normpath(
                 os.path.join(magc_file_folder, im_names[0]))
-        
+
             dialog.lineEdit_fileName.setText(im_path)
             dialog.lineEdit_name.setText(
                 os.path.splitext(
                     os.path.basename(im_path))[0])
-        
+
         if dialog.exec_():
             self._add_to_main_log('debug_executed')
             print('debug_importImg')
-                
+
             # # # selection_success = True
             # # # selected_filename = os.path.basename(im_path)
             # # # timestamp = str(datetime.datetime.now())
@@ -286,7 +285,6 @@
             header.setSectionResizeMode(i, QHeaderView.ResizeToContents)
         header.setStretchLastSection(True)
 
-<<<<<<< HEAD
         self.gm.delete_all_grid_above_index(0)
         for section in range(n_sections):
             self.gm.add_new_grid()
@@ -301,25 +299,6 @@
                 self.gm[idx].rotation = (180 - float(section['angle'])) % 360
                 self.gm[idx].centre_sx_sy = list(map(float, section['center']))
                 self.gm[idx].update_tile_positions()
-=======
-        self.gm.delete_all_grids_above_index(0)
-        for section in range(n_sections-1):
-            self.gm.add_new_grid()
-        for idx, section in sections.items():
-            if str(idx).isdigit(): # to exclude tissueROI and landmarks
-                self.gm[idx].size = (
-                    self.spinBox_rows.value(),
-                    self.spinBox_cols.value())
-                self.gm[idx].frame_size_selector = frame_size_selector
-                self.gm[idx].pixel_size = pixel_size
-                self.gm[idx].overlap = tile_overlap
-                # # # self.gm.select_all_tiles(idx)
-                self.gm[idx].rotation = (
-                    (180-float(section['angle'])) % 360)
-                # self.gm.set_grid_centre_s(
-                    # idx, list(map(float, section['center'])))
-                # self.gm.calculate_grid_map(grid_number=idx)
->>>>>>> 9bab9625
 
                 # populate the sectionList
                 item1 = QStandardItem(str(idx))
@@ -340,11 +319,6 @@
         self.gm.magc_landmarks = landmarks
         # xxx does importing a new magc file always require
         # a wafer_calibration ?
-<<<<<<< HEAD
-=======
-        self.queue.put('SAVE CFG')
-        self.trigger.s.emit()
->>>>>>> 9bab9625
         # ---------------------------------------
 
         # enable wafer configuration button
