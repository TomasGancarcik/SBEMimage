--- conflicted
+++ resolved
@@ -962,47 +962,6 @@
                 self._closest_grid_number = self._vp_get_closest_grid_id(
                     self.selected_stage_pos)
 
-<<<<<<< HEAD
-                if self.selected_grid is not None:
-
-                    # propagate to all sections
-                    action_propagateToAll = menu.addAction(
-                        'MagC | Propagate properties of grid '
-                        + str(self.selected_grid)
-                        + ' to all sections')
-                    action_propagateToAll.triggered.connect(
-                        self.vp_propagate_grid_properties_to_all_sections)
-
-                    # propagate to selected sections
-                    action_propagateToSelected = menu.addAction(
-                        'MagC | Propagate properties of grid '
-                        + str(self.selected_grid)
-                        + ' to selected sections')
-                    action_propagateToSelected.triggered.connect(
-                        self.vp_propagate_grid_properties_to_selected_sections)
-
-                    # revert location to file-defined location
-                    action_revertLocation = menu.addAction(
-                        'MagC | Revert location of grid  '
-                        + str(self.selected_grid)
-                        + ' to original file-defined location')
-                    action_revertLocation.triggered.connect(
-                        self.vp_revert_grid_location_to_file)
-
-                if (self.gm[self._closest_grid_number]
-                    .magc_autofocus_points) != []:
-                    action_removeAutofocusPoint = menu.addAction(
-                        'MagC | Remove last autofocus point of grid '
-                        + str(self._closest_grid_number))
-                    action_removeAutofocusPoint.triggered.connect(
-                        self.vp_remove_autofocus_point)
-
-                    action_removeAllAutofocusPoint = menu.addAction(
-                        'MagC | Remove all autofocus points of grid '
-                        + str(self._closest_grid_number))
-                    action_removeAllAutofocusPoint.triggered.connect(
-                        self.vp_remove_all_autofocus_point)
-=======
             if (self.sem.magc_mode
                 and self.selected_grid is not None):
 
@@ -1035,41 +994,50 @@
                     action_propagateToSelected.setEnabled(False)
                     action_revertLocation.setEnabled(False)
 
+            #---autofocus points---#
             if (self.sem.magc_mode
                 and (self.gm[self._closest_grid_number]
                     .magc_autofocus_points) != []):
                 action_removeAutofocusPoint = menu.addAction(
-                    'MagC | Remove last autofocus point to grid '
+                    'MagC | Remove last autofocus point of grid '
                     + str(self._closest_grid_number))
                 action_removeAutofocusPoint.triggered.connect(
                     self.vp_remove_autofocus_point)
->>>>>>> 87e24342
-
-                action_addAutofocusPoint = menu.addAction(
-                    'MagC | Add autofocus point to grid '
+
+                action_removeAllAutofocusPoint = menu.addAction(
+                    'MagC | Remove all autofocus points of grid '
                     + str(self._closest_grid_number))
-                action_addAutofocusPoint.triggered.connect(
-                    self.vp_add_autofocus_point)
-
-                if (self.gm[self._closest_grid_number]
-                    .magc_polyroi_points) != []:
-                    action_removePolyroiPoint = menu.addAction(
-                        'MagC | Remove last ROI point of grid '
-                        + str(self._closest_grid_number))
-                    action_removePolyroiPoint.triggered.connect(
-                        self.vp_remove_polyroi_point)
-
-                    action_removePolyroi = menu.addAction(
-                        'MagC | Remove ROI of grid '
-                        + str(self._closest_grid_number))
-                    action_removePolyroi.triggered.connect(
-                        self.vp_remove_polyroi)
-
-                action_addPolyroiPoint = menu.addAction(
-                    'MagC | Add &ROI point to grid '
+                action_removeAllAutofocusPoint.triggered.connect(
+                    self.vp_remove_all_autofocus_point)
+
+            action_addAutofocusPoint = menu.addAction(
+                'MagC | Add autofocus point to grid '
+                + str(self._closest_grid_number))
+            action_addAutofocusPoint.triggered.connect(
+                self.vp_add_autofocus_point)
+            #----------------------#
+
+            #---ROI---#
+            if (self.gm[self._closest_grid_number]
+                .magc_polyroi_points) != []:
+                action_removePolyroiPoint = menu.addAction(
+                    'MagC | Remove last ROI point of grid '
                     + str(self._closest_grid_number))
-                action_addPolyroiPoint.triggered.connect(
-                    self.vp_add_polyroi_point)
+                action_removePolyroiPoint.triggered.connect(
+                    self.vp_remove_polyroi_point)
+
+                action_removePolyroi = menu.addAction(
+                    'MagC | Remove ROI of grid '
+                    + str(self._closest_grid_number))
+                action_removePolyroi.triggered.connect(
+                    self.vp_remove_polyroi)
+
+            action_addPolyroiPoint = menu.addAction(
+                'MagC | Add &ROI point to grid '
+                + str(self._closest_grid_number))
+            action_addPolyroiPoint.triggered.connect(
+                self.vp_add_polyroi_point)
+            #---------#
 
             # ----- End of MagC items -----
 
