--- conflicted
+++ resolved
@@ -19,11 +19,8 @@
 import shutil
 import yaml
 import numpy as np
-<<<<<<< HEAD
-=======
 import threading
 import scipy
->>>>>>> 445f27cf
 from time import time, sleep
 from PIL import Image
 from math import log, sqrt, sin, cos, radians
@@ -1844,9 +1841,6 @@
         grid_brush_transparent = QBrush(QColor(255, 255, 255, 0),
                                         Qt.SolidPattern)
 
-<<<<<<< HEAD
-        if (tile_width_v * cols > 2 or tile_height_v * rows > 2):
-=======
         # Suppress labels when zoomed out or when user is moving a grid or
         # panning the view, under the condition that there are >10 grids.
         # TODO: Revisit this restriction after refactoring and test with
@@ -1859,7 +1853,6 @@
 
         if ((tile_width_v * cols > 2 or tile_height_v * rows > 2)
             and not 'multisem' in self.sem.device_name.lower()):
->>>>>>> 445f27cf
             # Draw grid if at least 3 pixels wide or high.
             for tile_index in range(rows * cols):
                 self.vp_qp.setPen(grid_pen)
@@ -2383,31 +2376,16 @@
                 # Correction for top-left corner.
                 x += tile_width_p / 2 * pixel_size / 1000 * self.cs.vp_scale
                 y += tile_height_p / 2 * pixel_size / 1000 * self.cs.vp_scale
-<<<<<<< HEAD
-            # Check if mouse click position is within current grid's tile area
-            # if the current grid is active
-            if self.gm[grid_index].active and x >= 0 and y >= 0:
-                j = y // tile_height_v
-                if j % 2 == 0:
-                    i = x // tile_width_v
-                elif x > shift_v:
-                    # Subtract shift for odd rows.
-                    i = (x - shift_v) // tile_width_v
-                else:
-                    i = cols
-                if (i < cols) and (j < rows):
-                    selected_tile = int(i + j * cols)
-                    selected_grid = grid_index
-                    break
-=======
+
             if not 'multisem' in self.sem.device_name.lower():
-                # Check if mouse click position is within current grid.
-                if x >= 0 and y >= 0:
+                # Check if mouse click position is within current grid's tile area
+                # if the current grid is active
+                if self.gm[grid_index].active and x >= 0 and y >= 0:
                     j = y // tile_height_v
                     if j % 2 == 0:
                         i = x // tile_width_v
                     elif x > shift_v:
-                        # Subtract shift for odd rows.
+                        # Subtract shift for odd rows
                         i = (x - shift_v) // tile_width_v
                     else:
                         i = cols
@@ -2424,7 +2402,6 @@
                     if utils.is_point_inside_polygon((px, py), polyroi_v):
                         selected_grid = grid_index
                         break
->>>>>>> 445f27cf
 
             # Also check whether grid label clicked. This selects only the grid
             # and not a specific tile.
@@ -2914,19 +2891,11 @@
 
             self.gm.update_source_ROIs_from_grids()
 
-<<<<<<< HEAD
-        self.vp_draw()
-        self.main_controls_trigger.transmit('SHOW CURRENT SETTINGS') # update statistics in GUI
-        self._add_to_main_log('Properties of grid '
-            + str(clicked_section_number)
-            + ' have been propagated to all sections')
-=======
             self.vp_draw()
             self.main_controls_trigger.transmit('SHOW CURRENT SETTINGS') # update statistics in GUI
             self.add_to_log('Properties of grid '
                 + str(clicked_section_number)
                 + ' have been propagated to all sections')
->>>>>>> 445f27cf
 
     def vp_revert_grid_location_to_file(self):
         clicked_section_number = self.selected_grid
