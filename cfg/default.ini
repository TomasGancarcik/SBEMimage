# Default user/project configuration file, used as a template to validate all other user/project configuration files
# SBEMimage version 2.0
#
# DO NOT EDIT this file unless you know what you are doing!
# Comments refer to the key in the following line, with the format: explanation of the key; module in SBEMimage where the key is loaded as an attribute

[sys]
# system configuration file associated with this user/project configuration file; main_controls (read only)
sys_config_file = system.cfg
# True if simulation mode active (no connection to SEM/microtome); main_controls
simulation_mode = True
# True if microtome to be used; main_controls
use_microtome = True
# mirror drive (for mirroring acquired data, must be a drive letter [X:], can point to a network drive); acquisition
mirror_drive = Z:
# True if mirror drive to be used; acquisition
use_mirror_drive = False
# True if plasma cleaner ('plc'; = downstream asher) installed; main_controls (read only)
plc_installed = False
# serial port used by plasma cleaner; main_controls (read only), launches plasma_cleaner
plc_com_port = COM5
# email account used for remote monitoring and commands (password is provided by user at runtime, not stored anywhere); notifications (read only)
email_account = account_name@server.ch
# SMTP server for the email account above; notifications (read only)
email_smtp = smtp.server.ch
# IMAP server for the email account above; notifications (read only)
email_imap = imap.server.ch
<<<<<<< HEAD
# URL of the server to which metadata is being sent while an acquisition is running (for example, VIME Server); acquisition
metadata_server_url = https://remote.server.ch
# email of the administrator of the metadata server (for alerts and remote control); acquisition
=======
# URL of the server to which metadata is being sent while an acquisition is running (for example, VIME Server); notifications
metadata_server_url = https://remote.server.ch
# email of the administrator of the metadata server (for alerts and remote control); notifications
>>>>>>> 2f34dcd7
metadata_server_admin = account_name@server.ch
# name of the project (for metadata server [VIME]); acquisition
metadata_project_name = test
# True if metadata to be send to metadata server during acquisition; acquisition
send_metadata = False
# True if MagC mode (wafer acquisition mode) active; main_controls
magc_mode = False

[sem]
# name of the SEM; sem_control
device = ZEISS Merlin
# target EHT (= high voltage) in kV; sem_control
eht = 1.5
# target beam current in pA; sem_control
beam_current = 300
# default dwell time for single frames in microseconds; sem_control
grab_frame_dwell_time = 0.8
# default pixel size for single frames in nanometres; sem_control
grab_frame_pixel_size = 10.0
# default frame size selector for single frames; sem_control
grab_frame_size_selector = 4
# default frame size in pixels for single frames (set according to grab_frame_size_selector); sem_control
grab_frame_size_xy = [4096, 3072]
# True if auto beam blank active; sem_control
auto_beam_blank = True
# BSE detector contrast setting; sem_control
bsd_contrast = 5.2
# BSE detector brightness setting; sem_control
bsd_brightness = 0.9
# BSE detector bias voltage; sem_control
bsd_bias = -6
# speed of X motor in microns/second; sem_control
motor_speed_x = 1000
# speed of Y motor in microns/second; sem_control
motor_speed_y = 1000
# waiting time in seconds after each stage move before acquiring new image; sem_control
stage_move_wait_interval = 1.5
# X motor range minimum value in micrometres; sem_control
stage_min_x = 0
# X motor range maximum value in micrometres; sem_control
stage_max_x = 130000
# Y motor range minimum value in micrometres; sem_control
stage_min_y = 0
# Y motor range maximum value in micrometres; sem_control
stage_max_y = 130000
# calibration scale factor for X axis; coordinate_system
stage_scale_factor_x = 1.0
# calibration scale factor for Y axis; coordinate_system
stage_scale_factor_y = 1.0
# calibration: rotation angle for X axis; coordinate_system
stage_rotation_angle_x = 0.0
# calibration: rotation angle for Y axis; coordinate_system
stage_rotation_angle_y = 0.0

[microtome]
# name of the microtome; microtome_control
device = Gatan 3View
# knife cut speed (slow setting) in microns/second; microtome_control
knife_cut_speed = 300
# knife cut speed (fast setting) in microns/second; microtome_control
knife_fast_speed = 1500
# knife retract speed in microns/second; microtome_control
knife_retract_speed = 900
# start of the cutting window, position in microns; microtome_control
knife_cut_start = 1500
# end of the cutting window, position in microns; microtome_control
knife_cut_end = 0
# True if knife oscillation active; microtome_control
knife_oscillation = True
# amplitude of knife oscillation in nm; microtome_control
knife_osc_amplitude = 100
# knife oscillation frequency in Hz; microtome_control
knife_osc_frequency = 25000
# duration of a full cut cycle (near, cut, clear) in seconds; microtome_control
full_cut_duration = 16
# Z distance sample is retracted during a sweep, in nanometres: microtome_control (currently read only)
sweep_distance = 70
# X stage motor speed in microns/second; microtome_control
motor_speed_x = 62.5
# Y stage motor speed in microns/second; microtome_control
motor_speed_y = 52.63
# waiting time in seconds after each stage move before acquiring new image; microtome_control
stage_move_wait_interval = 1.5
# X motor range minimum value in micrometres; microtome_control
stage_min_x = -1150
# X motor range maximum value in micrometres; microtome_control
stage_max_x = 1080
# Y motor range minimum value in micrometres; microtome_control
stage_min_y = -895
# Y motor range maximum value in micrometres; microtome_control
stage_max_y = 845
# calibration scale factor for X axis; coordinate_system
stage_scale_factor_x = 0.9341
# calibration scale factor for Y axis; coordinate_system
stage_scale_factor_y = 0.9469
# calibration: rotation angle for X axis; coordinate_system
stage_rotation_angle_x = 0.7288
# calibration: rotation angle for Y axis; coordinate_system
stage_rotation_angle_y = 0.6534
# last known Z position in micrometres; microtome_control
last_known_z = None

[acq]
# base directory of the current acquisition; acquisition
base_dir = C:\temp\sbemimage_test
# target number of slices to be acquired; acquisition
number_slices = 1000
# slice counter = current slice index; acquisition
slice_counter = 0
# cutting thickness in nanometres; acquisition
slice_thickness = 50
# total Z depth of sample removed by microtome since last reset, in micrometres; acquisition
total_z_diff = 0.0
# True if acquisition paused; acquisition
paused = False
# True if acquisition interrupted; acquisition
interrupted = False
# position of interruption [grid_index, tile_index]; acquisition
interrupted_at = []
# tiles already acquired (in grid where interruption occured) before the interruption occured; acquisition
tiles_acquired = []
# grids already (completely) acquired before interruption occured; acquisition
grids_acquired = []
# True if overview images to be acquired during stack acquisition; acquisition
take_overviews = True
# True if images to be monitored (threshold tests); acquisition
monitor_images = False
# True if email monitoring to be used; acquisition
use_email_monitoring = False
# True if autofocus to be used; acquisition
use_autofocus = False
# True if debris detection and removal to be used; acquisition
use_debris_detection = True
# True if 'Ask User Mode' active; acquisition
ask_user = False
# True if EHT (= high voltage) to be switched off after stack is completed; acquisition
eht_off_after_stack = False

[grids]
# total number of configured grids; grid_manager
number_grids = 1
# list indicating whether grid at index position is active (1) or inactive (0); grid_manager
grid_active = [1]
# list of grid origins (= tile 0 centre coordinates in each grid) in stage coordinates; grid_manager
origin_sx_sy = [[-20.094580670938154, -21.577466750269956]]
# list of grid rotation angles in degrees; grid_manager
rotation = [0]
# list of grid sizes (rows x columns); grid_manager
size = [[4, 4]]
# left-right and top-bottom overlap between neighbouring tiles in pixels; grid_manager
overlap = [200]
# number of pixels by which every other row of the grid is shifted; grid_manager
row_shift = [0]
# list of active tiles in each grid; grid_manager
active_tiles = [[6, 5, 9, 10]]
# list of tile sizes (pixel width x pixel height); grid_manager
tile_size = [[4096, 3072]]
# list of tile size selectors (determine tile sizes above); grid_manager
tile_size_selector = [4]
# list of pixel sizes in nm; grid_manager
pixel_size = [10.0]
# list of dwell times in microseconds; grid_manager
dwell_time = [0.8]
# list of dwell time selectors (determine dwell times above); grid_manager
dwell_time_selector = [4]
# list of colours in which the grid lines of each grid are drawn in the Viewport; grid_manager
display_colour = [0]
# list of acquisition intervals (1: acquire on every slice; 2: acquire on every other slice; N: acquire on every Nth slice); grid_manager
acq_interval = [1]
# list of acquisition interval offsets: grid acquired if (slice_counter - acq_interval_offset) mod acq_interval == 0; grid_manager
acq_interval_offset = [0]
# list of focus parameters (working distance [wd], X stigmation, Y stigmation); grid_manager
wd_stig_xy = [[0, 0, 0]]
# list indicating whether grid at index position is set to use a working distance gradient; grid_manager
use_wd_gradient = [0]
# list of user-selected tiles to calculate working distance gradients; grid_manager
wd_gradient_ref_tiles = [[-1, -1, -1]]
# list of working distance gradient parameters [working distance at origin, x slope, y slope]
wd_gradient_params = [[0, 0, 0]]
# list of individually set focus parameters [working distance, X stigmataion, Y stigmation], dict keys are in the format: grid_number.tile_number; grid_manager
wd_stig_params = {}

[overviews]
# total number of configured overview images; overview_manager
number_ov = 1
# list indicating whether overview at index position is active (1) or inactive (0); overview_manager
ov_active = [1]
# list of overview centres in stage coordinates; overview_manager
ov_centre_sx_sy = [[0.6984196553220267, 2.999938272673049]]
# list of overview rotation angles in degrees; overview_manager
ov_rotation = [0]
# list of overview image sizes (pixel width x pixel height); overview_manager
ov_size = [[2048, 1536]]
# list of size selectors (determine frame sizes in pixels above); overview_manager
ov_size_selector = [2]
# list of pixel sizes in nm; overview_manager
ov_pixel_size = [155.0]
# list of dwell times in microseconds; overview_manager
ov_dwell_time = [0.8]
# list of dwell time selectors (determine dwell times above); overview_manager
ov_dwell_time_selector = [4]
# list of focus parameters (working distance [wd], X stigmation, Y stigmation); overview_manager
ov_wd_stig_xy = [[0, 0, 0]]
# list of acquisition intervals (1: acquire on every slice; 2: acquire on every other slice; N: acquire on every Nth slice); overview_manager
ov_acq_interval = [1]
# list of acquisition interval offsets: overview acquired if (slice_counter - acq_interval_offset) mod acq_interval == 0; overview_manager
ov_acq_interval_offset = [0]
# paths to most recently acquired overview images that are shown in the Viewport; overview_manager
ov_viewport_images = [""]
# stage coordinates of the stub overview centre; overview_manager
stub_ov_centre_sx_sy = [0, 0]
# selector determining the size of the grid used for the stub overview (available sizes: see class StubOverview); overview_manager
stub_ov_grid_size_selector = 2
# left-right and top-bottom overlap in pixels between neighbouring stub overview tiles; overview_manager
stub_ov_overlap = 32
# frame size selector for stub overview tiles; overview_manager
stub_ov_frame_size_selector = 0
# pixel size in nm for stub overview tiles; overview_manager
stub_ov_pixel_size = 372
# dwell time selector for stub overview tiles; overview_manager
stub_ov_dwell_time_selector = 4
# path to most recently acquired stub overview image, displayed in the Viewport; overview_manager
stub_ov_viewport_image =

[imported]
# total number of imported images; imported_img
number_imported = 0
# list of paths to imported images (stored in 'imported' subdirectory of base directory); imported_img
image_src = []
# list of description strings; imported_img
description = []
# list of imported image centre coordinates; imported_img
centre_sx_sy = []
# list of rotation angles in degree; imported_img
rotation = []
# list of sizes [pixel width, pixel height]; imported_img
size = []
# list of pixel sizes in nm; imported_img
pixel_size = []
# list of tranparency values in per cent (100: fully transparent, image invisible; 0: max. opacity); imported_img
transparency = []

[viewport]
# centre coordinates of current workspace area that is visible in the Viewport (vp), in SEM coordinates; coordinate_system
vp_centre_dx_dy = [-56.15046054879757, -2.46444871774041]
# current Viewport scale factor; coordinate_system
vp_scale = 0.23152500000000004
# grid(s) currently selected for display in Viewport (-1: all grids visible); viewport
vp_current_grid = -1
# overview(s) currently selected for display in Viewport (-1: all overviews visible); viewport
vp_current_ov = -1
# current preview mode (0: no tile previews shown; 1..3: tile previews shown with different options); viewport
vp_tile_preview_mode = 0
# True if stub overview to be shown in Viewport; viewport
show_stub_ov = False
# True if imported images to be shown in Viewport; viewport
show_imported = False
# True if axes to be shown in Viewport; viewport
show_axes = True
# True if text labels to be shown in Viewport; viewport
show_labels = True
# True if native resolution display to be enforced in Slice-by-Slice Viewer; viewport
show_native_resolution = True
# True if saturated pixels to be displayed in blue/red in Slice-by-Slice Viewer; viewport
show_saturated_pixels = False
# grid currently selected in Slice-by-Slice Viewer (sv); viewport
sv_current_grid = 0
# tile currently selected in Slice-by-Slice Viewer; viewport
sv_current_tile = 1
# overview image currently selected in Slice-by-Slice Viewer; viewport
sv_current_ov = -1
# current scale factor for tiles in Slice-by-Slice Viewer; viewport
sv_scale_tile = 100.0
# current scale factor for overviews in Slice-by-Slice Viewer; viewport
sv_scale_ov = 6.437913785074596
# X pixel offset for tile display in Slice-by-Slice Viewer; viewport
sv_offset_x_tile = -2147
# Y pixel offset for tile display in Slice-by-Slice Viewer; viewport
sv_offset_y_tile = -1595
# X pixel offset for overview display in Slice-by-Slice Viewer; viewport
sv_offset_x_ov = -484
# Y pixel offset for overview display in Slice-by-Slice Viewer; viewport
sv_offset_y_ov = -335
# grid currently selected in monitoring ('m') tab (histogram/reslice/plots); viewport
m_current_grid = 0
# tile currently selected in monitoring tab; viewport
m_current_tile = -1
# overview image currently selected in monitoring tab; viewport
m_current_ov = -1

[monitoring]
# primary email address for monitoring (status reports and error notifications); notifications
user_email = primary_user@server.ch
# secondary (optional) email address for monitoring; notifications
cc_user_email =
# slice interval for sending status report; acquisition
report_interval = 100
# list of overview images to be sent in attachment in status report; notifications
report_ov_list = [0]
# list of tiles to be sent in status report; notifications
report_tile_list = [""]
# line number limit of log in Main Controls windows (most recent lines); main_controls (read only)
max_log_line_count = 2000
# True if main log to be sent in status report; notifications
send_logfile = True
# True if debris and error logs to be sent in status report; notifications
send_additional_logs = True
# True if viewport screenshot to be sent in status report; notifications
send_viewport_screenshot = True
# True if overview(s) in report_ov_list to be sent in status report; notifications
send_ov = True
# True if tiles in report_tile_list to be sent in status report; notifications
send_tiles = False
# True if reslices of overviews in report_ov_list to be sent in status report; notifications
send_ov_reslices = False
# True if reslices of tiles in report_tile_list to be sent in status report; notifications
send_tile_reslices = False
# True if remote commands (sent by user via email to SBEMimage) are enabled; notifications
remote_commands_enabled = False
# slice interval for checking for remote commands; acquisition
remote_check_interval = 10
# lower limit of the histogram mean for image monitoring; image_inspector
mean_lower_limit = 79
# upper limit of the histogram mean for image monitoring; image_inspector
mean_upper_limit = 193
# lower limit of the histogram standard deviation for image monitoring; image_inspector
stddev_lower_limit = 10
# upper limit of the histogram standard deviation for image monitoring; image_inspector
stddev_upper_limit = 103
# list of tiles to be monitored (format: grid_index.tile_index); image_inspector
tile_list = [""]
# threshold for tile-by-tile mean comparisons; image_inspector
tile_mean_threshold = 1.0
# threshold for tile-by_tile standard deviation comparisons; image_inspector
tile_stddev_threshold = 0.5

[debris]
# choice of detection method (0: default quadrant comparison; 1: histogram count of image diff); image_inspector
detection_method = 0
# list of debris detection areas for the overviews [upper_left_x, upper_left_y, lower_right_x, lower_right_y]; overview_manager
detection_area = [[934, 816, 1449, 1200]]
# True if debris detection area(s) to be displayed in Viewport (dashed blue rectangles); overview_manager
show_detection_area = True
# True if two previous overviews to be used for debris detection; currently not used
use_two_previous = False
# minimum quadrant area in pixels for method 0; image_inspector
min_quadrant_area = 80000
# threshold for the difference in histogram mean (method 0); image_inspector
mean_diff_threshold = 3.0
# threshold for the difference in standard deviation (method 0); image_inspector
stddev_diff_threshold = 1.0
# threshold for method 1; image_inspector
image_diff_threshold = 600
# median filter kernel size for preprocessing image for method 1; image_inspector
median_filter_kernel_size = 7
# histogram cutoff for method 1; image_inspector
image_diff_hist_lower_limit = 30
# threshold for method 2; image_inspector
histogram_diff_threshold = 30000
# True if debris detection area is determined automatically based on active tiles; overview_manager
auto_detection_area = True
# margin in pixels around automatically determined debris detection area; overview_manager
auto_area_margin = 20
# maximum number of sweeps if debris is detected; acquisition
max_number_sweeps = 3
# True if acquisition automatically continues after max_number_sweeps reached; acquisition
continue_after_max_sweeps = False

[autofocus]
# autofocus method: 0 for SmartSEM autofocus, 1 for heuristic autofocus, 2 for (manual) focus tracking; autofocus
method = 0
# list of autofocus reference tiles, format: grid_index.tile_index; grid_manager
ref_tiles = ["0.0"]
# choice of tracking mode: 0 for 'track selected, approx. others', 1 for 'average selected', 2 for 'track all'; autofocus
tracking_mode = 0
# maximum allowed difference in focus parameters after autofocus adjustment; autofocus
max_wd_stig_diff = [1e-05, 1.0, 1.0]
# autofocus interval (every N slices); autofocus
interval = 50
# delay (in number of slices) of autostig procedure after autofocus procedure; autofocus
autostig_delay = 5
# pixel size in nm for SmartSEM autofocus; autofocus
pixel_size = 5.0
# heuristic deltas (deliberate alternating changes to focus parameters for heuristic autofocus); autofocus
heuristic_deltas = [8e-07, 0.05, 0.05]
# calibration parameters for heuristic autofocus; autofocus
heuristic_calibration = [0.05, 0.2, 0.2]
# calibration for stigmation correction for heuristic autofocus; autofocus
heuristic_rot_scale = [0.7, 1.0]<|MERGE_RESOLUTION|>--- conflicted
+++ resolved
@@ -25,15 +25,9 @@
 email_smtp = smtp.server.ch
 # IMAP server for the email account above; notifications (read only)
 email_imap = imap.server.ch
-<<<<<<< HEAD
-# URL of the server to which metadata is being sent while an acquisition is running (for example, VIME Server); acquisition
-metadata_server_url = https://remote.server.ch
-# email of the administrator of the metadata server (for alerts and remote control); acquisition
-=======
 # URL of the server to which metadata is being sent while an acquisition is running (for example, VIME Server); notifications
 metadata_server_url = https://remote.server.ch
 # email of the administrator of the metadata server (for alerts and remote control); notifications
->>>>>>> 2f34dcd7
 metadata_server_admin = account_name@server.ch
 # name of the project (for metadata server [VIME]); acquisition
 metadata_project_name = test
