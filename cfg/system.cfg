--- conflicted
+++ resolved
@@ -10,11 +10,7 @@
 # model name of microtome to be controlled; microtome_control (read only)
 microtome = Gatan 3View
 # list of recognized devices (SEMs and microtomes); sem_control/microtome_control (read only)
-<<<<<<< HEAD
-recognized = ["ZEISS Merlin", "ZEISS Sigma", "ZEISS GeminiSEM", "ZEISS Ultra Plus", "TESCAN MIRA", "TESCAN CLARA", "TESCAN MAGNA", "Gatan 3View", "ConnectomX katana", "GCIB"]
-=======
-recognized = ["Gatan 3View", "ZEISS Merlin", "ZEISS Sigma", "ZEISS GeminiSEM", "ZEISS Ultra Plus", "ConnectomX katana", "MultiSEM"]
->>>>>>> 445f27cf
+recognized = ["ZEISS Merlin", "ZEISS Sigma", "ZEISS GeminiSEM", "ZEISS Ultra Plus", "MultiSEM", "TESCAN MIRA", "TESCAN CLARA", "TESCAN MAGNA", "Gatan 3View", "ConnectomX katana", "GCIB"]
 # serial port used by katana microtome; microtome_control
 katana_com_port = COM1
 # IP address for communication with SEM (if applicable)
