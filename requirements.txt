PyQt5
colorama
validators
validate_email
Pillow
requests
pywin32
pyserial
scipy
numpy
python-dateutil
scikit-image
imreg_dft
imageio
pyyaml
psutil
<<<<<<< HEAD
opencv-python
=======
comtypes
shapely
>>>>>>> 445f27cf
<|MERGE_RESOLUTION|>--- conflicted
+++ resolved
@@ -14,9 +14,6 @@
 imageio
 pyyaml
 psutil
-<<<<<<< HEAD
 opencv-python
-=======
 comtypes
-shapely
->>>>>>> 445f27cf
+shapely